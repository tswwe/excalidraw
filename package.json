{
  "name": "react",
  "homepage": "https://www.excalidraw.com",
  "version": "1.0.0",
  "description": "",
  "keywords": [],
  "main": "src/index.js",
  "dependencies": {
    "lodash": "4.17.15",
    "react": "16.12.0",
    "react-dom": "16.12.0",
    "react-scripts": "3.3.0",
    "roughjs": "3.1.0"
  },
  "devDependencies": {
    "@types/react": "16.9.17",
    "@types/react-dom": "16.9.4",
    "gh-pages": "2.1.1",
    "husky": "3.1.0",
    "lint-staged": "9.5.0",
    "prettier": "1.19.1",
    "typescript": "3.7.4"
  },
  "scripts": {
    "start": "react-scripts start",
    "build": "react-scripts build",
<<<<<<< HEAD
    "test": "react-scripts test --env=jsdom --passWithNoTests",
    "eject": "react-scripts eject"
=======
    "test": "react-scripts test --env=jsdom",
    "eject": "react-scripts eject",
    "deploy": "react-scripts build && gh-pages -d build"
>>>>>>> c11b3aa6
  },
  "browserslist": [
    ">0.2%",
    "not dead",
    "not ie <= 11",
    "not op_mini all"
  ],
  "eslintConfig": {
    "extends": "react-app"
  },
  "husky": {
    "hooks": {
      "pre-commit": "lint-staged"
    }
  },
  "lint-staged": {
    "*.{js,css,json,md,ts,tsx}": [
      "prettier --write",
      "git add"
    ],
    "*.{js,ts,tsx}": [
      "eslint"
    ]
  }
}<|MERGE_RESOLUTION|>--- conflicted
+++ resolved
@@ -24,14 +24,9 @@
   "scripts": {
     "start": "react-scripts start",
     "build": "react-scripts build",
-<<<<<<< HEAD
     "test": "react-scripts test --env=jsdom --passWithNoTests",
     "eject": "react-scripts eject"
-=======
-    "test": "react-scripts test --env=jsdom",
-    "eject": "react-scripts eject",
     "deploy": "react-scripts build && gh-pages -d build"
->>>>>>> c11b3aa6
   },
   "browserslist": [
     ">0.2%",
