--- conflicted
+++ resolved
@@ -10,12 +10,9 @@
   Arrowhead,
   ChartType,
   FontFamilyValues,
-<<<<<<< HEAD
   ExcalidrawTextElement,
-=======
   ImageId,
   ExcalidrawImageElement,
->>>>>>> 003a32b6
 } from "./element/types";
 import { SHAPES } from "./shapes";
 import { Point as RoughPoint } from "roughjs/bin/geometry";
