--- conflicted
+++ resolved
@@ -208,17 +208,13 @@
     data: ClipboardData,
     event: ClipboardEvent | null,
   ) => Promise<boolean> | boolean;
-<<<<<<< HEAD
   onDrop?: (
     event: React.DragEvent<HTMLDivElement>,
   ) => Promise<boolean> | boolean;
-  renderTopRightUI?: (isMobile: boolean, appState: AppState) => JSX.Element;
-=======
   renderTopRightUI?: (
     isMobile: boolean,
     appState: AppState,
   ) => JSX.Element | null;
->>>>>>> f4e7d207
   renderFooter?: (isMobile: boolean, appState: AppState) => JSX.Element;
   langCode?: Language["code"];
   viewModeEnabled?: boolean;
