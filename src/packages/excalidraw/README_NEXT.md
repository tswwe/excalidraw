<!-- unstable-readme-start-->

## Note

**This is an unstable release and not recommended for production. If you don't want to wait for the stable release and try out the unreleased changes you can use this.**

For stable release please use [@excalidraw/excalidraw](https://www.npmjs.com/package/@excalidraw/excalidraw).

<!-- unstable-readme-end-->

### Excalidraw

Excalidraw exported as a component to directly embed in your projects.

### Installation

You can use npm

```
npm install react react-dom @excalidraw/excalidraw-next
```

or via yarn

```
yarn add react react-dom @excalidraw/excalidraw-next
```

After installation you will see a folder `excalidraw-assets` and `excalidraw-assets-dev` in `dist` directory which contains the assets needed for this app in prod and dev mode respectively.

Move the folder `excalidraw-assets` and `excalidraw-assets-dev` to the path where your assets are served.

By default it will try to load the files from `https://unpkg.com/@excalidraw/excalidraw-next/dist/`

If you want to load assets from a different path you can set a variable `window.EXCALIDRAW_ASSET_PATH` depending on environment (for example if you have different URL's for dev and prod) to the url from where you want to load the assets.

### Demo

[Try here](https://codesandbox.io/s/excalidraw-ehlz3).

### Usage

#### Using Web Bundler

If you are using a Web bundler (for instance, Webpack), you can import it as an ES6 module as shown below

<details><summary><strong>View Example</strong></summary>

```js
import React, { useEffect, useState, useRef } from "react";
import Excalidraw from "@excalidraw/excalidraw-next";
import InitialData from "./initialData";

import "./styles.scss";

export default function App() {
  const excalidrawRef = useRef(null);

  const [viewModeEnabled, setViewModeEnabled] = useState(false);
  const [zenModeEnabled, setZenModeEnabled] = useState(false);
  const [gridModeEnabled, setGridModeEnabled] = useState(false);

  const updateScene = () => {
    const sceneData = {
      elements: [
        {
          type: "rectangle",
          version: 141,
          versionNonce: 361174001,
          isDeleted: false,
          id: "oDVXy8D6rom3H1-LLH2-f",
          fillStyle: "hachure",
          strokeWidth: 1,
          strokeStyle: "solid",
          roughness: 1,
          opacity: 100,
          angle: 0,
          x: 100.50390625,
          y: 93.67578125,
          strokeColor: "#c92a2a",
          backgroundColor: "transparent",
          width: 186.47265625,
          height: 141.9765625,
          seed: 1968410350,
          groupIds: [],
        },
      ],
      appState: {
        viewBackgroundColor: "#edf2ff",
      },
    };
    excalidrawRef.current.updateScene(sceneData);
  };

  return (
    <div className="App">
      <h1> Excalidraw Example</h1>
      <div className="button-wrapper">
        <button className="update-scene" onClick={updateScene}>
          Update Scene
        </button>
        <button
          className="reset-scene"
          onClick={() => {
            excalidrawRef.current.resetScene();
          }}
        >
          Reset Scene
        </button>
        <label>
          <input
            type="checkbox"
            checked={viewModeEnabled}
            onChange={() => setViewModeEnabled(!viewModeEnabled)}
          />
          View mode
        </label>
        <label>
          <input
            type="checkbox"
            checked={zenModeEnabled}
            onChange={() => setZenModeEnabled(!zenModeEnabled)}
          />
          Zen mode
        </label>
        <label>
          <input
            type="checkbox"
            checked={gridModeEnabled}
            onChange={() => setGridModeEnabled(!gridModeEnabled)}
          />
          Grid mode
        </label>
      </div>
      <div className="excalidraw-wrapper">
        <Excalidraw
          ref={excalidrawRef}
          initialData={InitialData}
          onChange={(elements, state) =>
            console.log("Elements :", elements, "State : ", state)
          }
          onPointerUpdate={(payload) => console.log(payload)}
          onCollabButtonClick={() =>
            window.alert("You clicked on collab button")
          }
          viewModeEnabled={viewModeEnabled}
          zenModeEnabled={zenModeEnabled}
          gridModeEnabled={gridModeEnabled}
        />
      </div>
    </div>
  );
}
```

To view the full example visit :point_down:

[![Edit excalidraw](https://codesandbox.io/static/img/play-codesandbox.svg)](https://codesandbox.io/s/excalidraw-ehlz3?fontsize=14&hidenavigation=1&theme=dark)

</details>

Since Excalidraw doesn't support server side rendering yet, you should render the component once the host is mounted.

```js
import { useState, useEffect } from "react";
export default function IndexPage() {
  const [Comp, setComp] = useState(null);
  useEffect(() => {
    import("@excalidraw/excalidraw-next").then((comp) => setComp(comp.default));
  }, []);
  return <>{Comp && <Comp />}</>;
}
```

The `types` are available at `@excalidraw/excalidraw-next/types`, you can view [example for typescript](https://codesandbox.io/s/excalidraw-types-9h2dm)

#### In Browser

To use it in a browser directly:

For development use :point_down:

```js
<script
  type="text/javascript"
  src="https://unpkg.com/@excalidraw/excalidraw-next/dist/excalidraw.development.js"
></script>
```

For production use :point_down:

```js
<script
  type="text/javascript"
  src="https://unpkg.com/@excalidraw/excalidraw-next/dist/excalidraw.production.min.js"
></script>
```

You will need to make sure `react`, `react-dom` is available as shown in the below example. For prod please use the production versions of `react`, `react-dom`.

<details><summary><strong>View Example</strong></summary>

```html
<!DOCTYPE html>
<html>
  <head>
    <title>Excalidraw in browser</title>
    <meta charset="UTF-8" />
    <script src="https://unpkg.com/react@16.14.0/umd/react.development.js"></script>
    <script src="https://unpkg.com/react-dom@16.13.1/umd/react-dom.development.js"></script>

    <script
      type="text/javascript"
      src="https://unpkg.com/@excalidraw/excalidraw-next/dist/excalidraw.development.js"
    ></script>
  </head>

  <body>
    <div class="container">
      <h1>Excalidraw Embed Example</h1>
      <div id="app"></div>
    </div>
    <script type="text/javascript" src="src/index.js"></script>
  </body>
</html>
```

```js
/*eslint-disable */
import "./styles.css";
import InitialData from "./initialData";

const App = () => {
  const excalidrawRef = React.useRef(null);

  const [viewModeEnabled, setViewModeEnabled] = React.useState(false);
  const [zenModeEnabled, setZenModeEnabled] = React.useState(false);
  const [gridModeEnabled, setGridModeEnabled] = React.useState(false);

  const updateScene = () => {
    const sceneData = {
      elements: [
        {
          type: "rectangle",
          version: 141,
          versionNonce: 361174001,
          isDeleted: false,
          id: "oDVXy8D6rom3H1-LLH2-f",
          fillStyle: "hachure",
          strokeWidth: 1,
          strokeStyle: "solid",
          roughness: 1,
          opacity: 100,
          angle: 0,
          x: 100.50390625,
          y: 93.67578125,
          strokeColor: "#c92a2a",
          backgroundColor: "transparent",
          width: 186.47265625,
          height: 141.9765625,
          seed: 1968410350,
          groupIds: [],
        },
      ],
      appState: {
        viewBackgroundColor: "#edf2ff",
      },
    };
    excalidrawRef.current.updateScene(sceneData);
  };

  return React.createElement(
    React.Fragment,
    null,
    React.createElement(
      "div",
      { className: "button-wrapper" },
      React.createElement(
        "button",
        {
          className: "update-scene",
          onClick: updateScene,
        },
        "Update Scene",
      ),
      React.createElement(
        "button",
        {
          className: "reset-scene",
          onClick: () => excalidrawRef.current.resetScene(),
        },
        "Reset Scene",
      ),
      React.createElement(
        "label",
        null,
        React.createElement("input", {
          type: "checkbox",
          checked: viewModeEnabled,
          onChange: () => setViewModeEnabled(!viewModeEnabled),
        }),
        "View mode",
      ),
      React.createElement(
        "label",
        null,
        React.createElement("input", {
          type: "checkbox",
          checked: zenModeEnabled,
          onChange: () => setZenModeEnabled(!zenModeEnabled),
        }),
        "Zen mode",
      ),
      React.createElement(
        "label",
        null,
        React.createElement("input", {
          type: "checkbox",
          checked: gridModeEnabled,
          onChange: () => setGridModeEnabled(!gridModeEnabled),
        }),
        "Grid mode",
      ),
    ),
    React.createElement(
      "div",
      {
        className: "excalidraw-wrapper",
        ref: excalidrawWrapperRef,
      },
      React.createElement(Excalidraw.default, {
        initialData: InitialData,
        onChange: (elements, state) =>
          console.log("Elements :", elements, "State : ", state),
        onPointerUpdate: (payload) => console.log(payload),
        onCollabButtonClick: () => window.alert("You clicked on collab button"),
        viewModeEnabled: viewModeEnabled,
        zenModeEnabled: zenModeEnabled,
        gridModeEnabled: gridModeEnabled,
      }),
    ),
  );
};

const excalidrawWrapper = document.getElementById("app");

ReactDOM.render(React.createElement(App), excalidrawWrapper);
```

To view the full example visit :point_down:

[![Edit excalidraw-in-browser](https://codesandbox.io/static/img/play-codesandbox.svg)](https://codesandbox.io/s/excalidraw-in-browser-tlqom?fontsize=14&hidenavigation=1&theme=dark)

</details>

### Props

| Name | Type | Default | Description |
| --- | --- | --- | --- |
| [`onChange`](#onChange) | Function |  | This callback is triggered whenever the component updates due to any change. This callback will receive the excalidraw elements and the current app state. |
| [`initialData`](#initialData) | <pre>{elements?: <a href="https://github.com/excalidraw/excalidraw/blob/master/src/element/types.ts#L78">ExcalidrawElement[]</a>, appState?: <a href="https://github.com/excalidraw/excalidraw/blob/master/src/types.ts#L42">AppState<a> } </pre> | null | The initial data with which app loads. |
| [`ref`](#ref) | [`createRef`](https://reactjs.org/docs/refs-and-the-dom.html#creating-refs) &#124; [`useRef`](https://reactjs.org/docs/hooks-reference.html#useref) &#124; [`callbackRef`](https://reactjs.org/docs/refs-and-the-dom.html#callback-refs) &#124; <pre>{ current: { readyPromise: <a href="https://github.com/excalidraw/excalidraw/blob/master/src/utils.ts#L317">resolvablePromise</a> } }</pre> |  | Ref to be passed to Excalidraw |
| [`onCollabButtonClick`](#onCollabButtonClick) | Function |  | Callback to be triggered when the collab button is clicked |
| [`isCollaborating`](#isCollaborating) | `boolean` |  | This implies if the app is in collaboration mode |
| [`onPointerUpdate`](#onPointerUpdate) | Function |  | Callback triggered when mouse pointer is updated. |
| [`langCode`](#langCode) | string | `en` | Language code string |
| [`renderTopRightUI`](#renderTopRightUI) | Function |  | Function that renders custom UI in top right corner |
| [`renderFooter `](#renderFooter) | Function |  | Function that renders custom UI footer |
| [`renderCustomStats`](#renderCustomStats) | Function |  | Function that can be used to render custom stats on the stats dialog. |
| [`viewModeEnabled`](#viewModeEnabled) | boolean |  | This implies if the app is in view mode. |
| [`zenModeEnabled`](#zenModeEnabled) | boolean |  | This implies if the zen mode is enabled |
| [`gridModeEnabled`](#gridModeEnabled) | boolean |  | This implies if the grid mode is enabled |
| [`libraryReturnUrl`](#libraryReturnUrl) | string |  | What URL should [libraries.excalidraw.com](https://libraries.excalidraw.com) be installed to |
| [`theme`](#theme) | [THEME.LIGHT](#THEME-1) &#124; [THEME.LIGHT](#THEME-1) | [THEME.LIGHT](#THEME-1) | The theme of the Excalidraw component |
| [`name`](#name) | string |  | Name of the drawing |
| [`UIOptions`](#UIOptions) | <pre>{ canvasActions: <a href="https://github.com/excalidraw/excalidraw/blob/master/src/types.ts#L208"> CanvasActions<a/> }</pre> | [DEFAULT UI OPTIONS](https://github.com/excalidraw/excalidraw/blob/master/src/constants.ts#L129) | To customise UI options. Currently we support customising [`canvas actions`](#canvasActions) |
| [`onPaste`](#onPaste) | <pre>(data: <a href="https://github.com/excalidraw/excalidraw/blob/master/src/clipboard.ts#L17">ClipboardData</a>, event: ClipboardEvent &#124; null) => boolean</pre> |  | Callback to be triggered if passed when the something is pasted in to the scene |
| [`onDrop`](#onDrop) | `(event: React.DragEvent<HTMLDivElement>) => Promise<boolean> \| boolean` |  | Callback to be triggered if passed when the something is dropped in to the scene |
| [`detectScroll`](#detectScroll) | boolean | true | Indicates whether to update the offsets when nearest ancestor is scrolled. |
| [`handleKeyboardGlobally`](#handleKeyboardGlobally) | boolean | false | Indicates whether to bind the keyboard events to document. |
| [`onLibraryChange`](#onLibraryChange) | <pre>(items: <a href="https://github.com/excalidraw/excalidraw/blob/master/src/types.ts#L200">LibraryItems</a>) => void &#124; Promise&lt;any&gt; </pre> |  | The callback if supplied is triggered when the library is updated and receives the library items. |
| [`autoFocus`](#autoFocus) | boolean | false | Implies whether to focus the Excalidraw component on page load |
<<<<<<< HEAD
| [`onBeforeTextEdit`](#onBeforeTextEdit) | (textElement: ExcalidrawTextElement) => string |  | Callback to be triggered when a text element is about to be edited. |
| [`onBeforeTextSubmit`](#onBeforeTextSubmit) | (textElement: ExcalidrawTextElement, textToSubmit:string, isDeleted:boolean) => string |  | Callback to be triggered when the editing of a text element is finished. |
=======
| [`generateIdForFile`](#generateIdForFile) | `(file: File) => string | Promise<string>` | Allows you to override `id` generation for files added on canvas |
>>>>>>> 5c5b8c51

### Dimensions of Excalidraw

Excalidraw takes `100%` of `width` and `height` of the containing block so make sure the container in which you render Excalidraw has non zero dimensions.

#### `onChange`

Every time component updates, this callback if passed will get triggered and has the below signature.

```js
(excalidrawElements, appState) => void;
```

1.`excalidrawElements`: Array of [excalidrawElements](https://github.com/excalidraw/excalidraw/blob/master/src/element/types.ts#L78) in the scene.

2.`appState`: [AppState](https://github.com/excalidraw/excalidraw/blob/master/src/types.ts#L42) of the scene

Here you can try saving the data to your backend or local storage for example.

#### `initialData`

This helps to load Excalidraw with `initialData`. It must be an object or a [promise](https://developer.mozilla.org/en-US/docs/Web/JavaScript/Reference/Global_Objects/Promise/Promise) which resolves to an object containing the below optional fields.

| Name | Type | Descrption |
| --- | --- | --- |
| `elements` | [ExcalidrawElement[]](https://github.com/excalidraw/excalidraw/blob/master/src/element/types.ts#L78) | The elements with which Excalidraw should be mounted. |
| `appState` | [AppState](https://github.com/excalidraw/excalidraw/blob/master/src/types.ts#L42) | The App state with which Excalidraw should be mounted. |
| `scrollToContent` | boolean | This attribute implies whether to scroll to the nearest element to center once Excalidraw is mounted. By default, it will not scroll the nearest element to the center. Make sure you pass `initialData.appState.scrollX` and `initialData.appState.scrollY` when `scrollToContent` is false so that scroll positions are retained |
| `libraryItems` | [LibraryItems](https://github.com/excalidraw/excalidraw/blob/master/src/types.ts#L151) | This library items with which Excalidraw should be mounted. |

```json
{
  "elements": [
    {
      "type": "rectangle",
      "version": 141,
      "versionNonce": 361174001,
      "isDeleted": false,
      "id": "oDVXy8D6rom3H1-LLH2-f",
      "fillStyle": "hachure",
      "strokeWidth": 1,
      "strokeStyle": "solid",
      "roughness": 1,
      "opacity": 100,
      "angle": 0,
      "x": 100.50390625,
      "y": 93.67578125,
      "strokeColor": "#000000",
      "backgroundColor": "transparent",
      "width": 186.47265625,
      "height": 141.9765625,
      "seed": 1968410350,
      "groupIds": []
    }
  ],
  "appState": { "zenModeEnabled": true, "viewBackgroundColor": "#AFEEEE" }
}
```

You might want to use this when you want to load excalidraw with some initial elements and app state.

#### `ref`

You can pass a `ref` when you want to access some excalidraw APIs. We expose the below APIs:

| API | signature | Usage |
| --- | --- | --- |
| ready | `boolean` | This is set to true once Excalidraw is rendered |
| readyPromise | [resolvablePromise](https://github.com/excalidraw/excalidraw/blob/master/src/utils.ts#L317) | This promise will be resolved with the api once excalidraw has rendered. This will be helpful when you want do some action on the host app once this promise resolves. For this to work you will have to pass ref as shown [here](#readyPromise) |
| [updateScene](#updateScene) | <pre>(scene: <a href="https://github.com/excalidraw/excalidraw/blob/master/src/types.ts#L207">sceneData</a>) => void </pre> | updates the scene with the sceneData |
| [addFiles](#addFiles) | <pre>(files: <a href="https://github.com/excalidraw/excalidraw/blob/master/src/types.ts">BinaryFileData</a>) => void </pre> | add files data to the appState |
| resetScene | `({ resetLoadingState: boolean }) => void` | Resets the scene. If `resetLoadingState` is passed as true then it will also force set the loading state to false. |
| getSceneElementsIncludingDeleted | <pre> () => <a href="https://github.com/excalidraw/excalidraw/blob/master/src/element/types.ts#L78">ExcalidrawElement[]</a></pre> | Returns all the elements including the deleted in the scene |
| getSceneElements | <pre> () => <a href="https://github.com/excalidraw/excalidraw/blob/master/src/element/types.ts#L78">ExcalidrawElement[]</a></pre> | Returns all the elements excluding the deleted in the scene |
| getAppState | <pre> () => <a href="https://github.com/excalidraw/excalidraw/blob/master/src/types.ts#L42">AppState</a></pre> | Returns current appState |
| history | `{ clear: () => void }` | This is the history API. `history.clear()` will clear the history |
| scrollToContent | <pre> (target?: <a href="https://github.com/excalidraw/excalidraw/blob/master/src/element/types.ts#L78">ExcalidrawElement</a> &#124; <a href="https://github.com/excalidraw/excalidraw/blob/master/src/element/types.ts#L78">ExcalidrawElement</a>[]) => void </pre> | Scroll the nearest element out of the elements supplied to the center. Defaults to the elements on the scene. |
| zoomToFit | `(target?:ExcalidrawElement[], maxZoom:number=1, margin:number=0.03) => void` | Zoom to fit elements on viewport. If no elements are supplied, the function will zoom to fit all elements. `maxZoom` is the maximum zoom level allowed (default 100%). `margin` is understood in % of viewport width and height. Default value is a minimum of 1.5% margin around the image compared to viewport . |
| refresh | `() => void` | Updates the offsets for the Excalidraw component so that the coordinates are computed correctly (for example the cursor position). You don't have to call this when the position is changed on page scroll or when the excalidraw container resizes (we handle that ourselves). For any other cases if the position of excalidraw is updated (example due to scroll on parent container and not page scroll) you should call this API. |
| [importLibrary](#importlibrary) | `(url: string, token?: string) => void` | Imports library from given URL |
| setToastMessage | `(message: string) => void` | This API can be used to show the toast with custom message. |
| [id](#id) | string | Unique ID for the excalidraw component. |

#### `readyPromise`

<pre>
const excalidrawRef = { current: { readyPromise: <a href="https://github.com/excalidraw/excalidraw/blob/master/src/utils.ts#L317">resolvablePromise</a>}}
</pre>

Since plain object is passed as a `ref`, the `readyPromise` is resolved as soon as the component is mounted. Most of the time you will not need this unless you have a specific use case where you can't pass the `ref` in the react way and want to do some action on the host when this promise resolves. You can check the [example](https://codesandbox.io/s/eexcalidraw-resolvable-promise-d0qg3?file=/src/App.js) for the usage.

### `updateScene`

<pre>
(scene: <a href="https://github.com/excalidraw/excalidraw/blob/master/src/types.ts#L207">sceneData</a>) => void
</pre>

You can use this function to update the scene with the sceneData. It accepts the below attributes.

| Name | Type | Description |
| --- | --- | --- |
| `elements` | [`ImportedDataState["elements"]`](https://github.com/excalidraw/excalidraw/blob/master/src/data/types.ts#L17) | The `elements` to be updated in the scene |
| `appState` | [`ImportedDataState["appState"]`](https://github.com/excalidraw/excalidraw/blob/master/src/data/types.ts#L18) | The `appState` to be updated in the scene. |
| `collaborators` | <pre>Map<string, <a href="https://github.com/excalidraw/excalidraw/blob/master/src/types.ts#L29">Collaborator></a></pre> | The list of collaborators to be updated in the scene. |
| `commitToHistory` | `boolean` | Implies if the `history (undo/redo)` should be recorded. Defaults to `false`. |

### `addFiles`

<pre>(files: <a href="https://github.com/excalidraw/excalidraw/blob/master/src/types.ts">BinaryFileData</a>) => void </pre>

Adds supplied files data to the `appState.files` cache, on top of existing files present in the cache.

#### `onCollabButtonClick`

This callback is triggered when clicked on the collab button in excalidraw. If not supplied, the collab dialog button is not rendered.

#### `isCollaborating`

This prop indicates if the app is in collaboration mode.

#### `onPointerUpdate`

This callback is triggered when mouse pointer is updated.

```js
({ x, y }, button, pointersMap}) => void;
```

1.`{x, y}`: Pointer coordinates

2.`button`: The position of the button. This will be one of `["down", "up"]`

3.`pointersMap`: [`pointers map`](https://github.com/excalidraw/excalidraw/blob/master/src/types.ts#L131) of the scene

```js
(exportedElements, appState, canvas) => void
```

1. `exportedElements`: An array of [non deleted elements](https://github.com/excalidraw/excalidraw/blob/master/src/element/types.ts#L87) which needs to be exported.
2. `appState`: [AppState](https://github.com/excalidraw/excalidraw/blob/master/src/types.ts#L42) of the scene.
3. `canvas`: The `HTMLCanvasElement` of the scene.

#### `langCode`

Determines the language of the UI. It should be one of the [available language codes](https://github.com/excalidraw/excalidraw/blob/master/src/i18n.ts#L14). Defaults to `en` (English). We also export default language and supported languages which you can import as shown below.

```js
import { defaultLang, languages } from "@excalidraw/excalidraw-next";
```

| name | type |
| --- | --- |
| defaultLang | string |
| languages | [Language[]](https://github.com/excalidraw/excalidraw/blob/master/src/i18n.ts#L8) |

#### `renderTopRightUI`

<pre>
(isMobile: boolean, appState: <a href="https://github.com/excalidraw/excalidraw/blob/master/src/types.ts#L42">AppState</a>) => JSX
</pre>

A function returning JSX to render custom UI in the top right corner of the app.

#### `renderFooter`

<pre>
(isMobile: boolean, appState: <a href="https://github.com/excalidraw/excalidraw/blob/master/src/types.ts#L42">AppState</a>) => JSX
</pre>

A function returning JSX to render custom UI footer. For example, you can use this to render a language picker that was previously being rendered by Excalidraw itself (for now, you'll need to implement your own language picker).

#### `renderCustomStats`

A function that can be used to render custom stats (returns JSX) in the nerd stats dialog. For example you can use this prop to render the size of the elements in the storage.

#### `viewModeEnabled`

This prop indicates whether the app is in `view mode`. When supplied, the value takes precedence over `intialData.appState.viewModeEnabled`, the `view mode` will be fully controlled by the host app, and users won't be able to toggle it from within the app.

#### `zenModeEnabled`

This prop indicates whether the app is in `zen mode`. When supplied, the value takes precedence over `intialData.appState.zenModeEnabled`, the `zen mode` will be fully controlled by the host app, and users won't be able to toggle it from within the app.

#### `gridModeEnabled`

This prop indicates whether the shows the grid. When supplied, the value takes precedence over `intialData.appState.gridModeEnabled`, the grid will be fully controlled by the host app, and users won't be able to toggle it from within the app.

#### `libraryReturnUrl`

If supplied, this URL will be used when user tries to install a library from [libraries.excalidraw.com](https://libraries.excalidraw.com). Defaults to `window.location.origin + window.location.pathname`. To install the libraries in the same tab from which it was opened, you need to set `window.name` (to any alphanumeric string) — if it's not set it will open in a new tab.

#### `theme`

This prop controls Excalidraw's theme. When supplied, the value takes precedence over `intialData.appState.theme`, the theme will be fully controlled by the host app, and users won't be able to toggle it from within the app. You can use [`THEME`](#THEME-1) to specify the theme.

#### `name`

This prop sets the name of the drawing which will be used when exporting the drawing. When supplied, the value takes precedence over `intialData.appState.name`, the `name` will be fully controlled by host app and the users won't be able to edit from within Excalidraw.

#### `UIOptions`

This prop can be used to customise UI of Excalidraw. Currently we support customising only [`canvasActions`](#canvasActions). It accepts the below parameters

<pre>
{ canvasActions: <a href="https://github.com/excalidraw/excalidraw/blob/master/src/types.ts#L208"> CanvasActions<a/> }
</pre>

##### canvasActions

| Attribute | Type | Default | Description |
| --- | --- | --- | --- |
| `changeViewBackgroundColor` | boolean | true | Implies whether to show `Background color picker` |
| `clearCanvas` | boolean | true | Implies whether to show `Clear canvas button` |
| `export` | false &#124; [exportOpts](#exportOpts) | <pre>{ saveFileToDisk: true }</pre> | This prop allows to customize the UI inside the export dialog. By default it shows the "saveFileToDisk". If this prop is `false` the export button will not be rendered. For more details visit [`exportOpts`](#exportOpts). |
| `loadScene` | boolean | true | Implies whether to show `Load button` |
| `saveToActiveFile` | boolean | true | Implies whether to show `Save button` to save to current file |
| `theme` | boolean | true | Implies whether to show `Theme toggle` |
| `saveAsImage` | boolean | true | Implies whether to show `Save as image button` |

#### `exportOpts`

The below attributes can be set in `UIOptions.canvasActions.export` to customize the export dialog. If `UIOptions.canvasActions.export` is `false` the export button will not be rendered.

| Attribute | Type | Default | Description |
| --- | --- | --- | --- |
| `saveFileToDisk` | boolean | true | Implies if save file to disk button should be shown |
| `onExportToBackend` | <pre> (exportedElements: readonly NonDeletedExcalidrawElement[],appState: AppState,canvas: HTMLCanvasElement &#124; null) => void </pre> |  | This callback is triggered when the shareable-link button is clicked in the export dialog. The link button will only be shown if this callback is passed. |
| `renderCustomUI` | <pre> (exportedElements: readonly NonDeletedExcalidrawElement[],appState: AppState,canvas: HTMLCanvasElement &#124; null) => void </pre> |  | This callback should be supplied if you want to render custom UI in the export dialog. |

#### `onPaste`

This callback is triggered if passed when something is pasted into the scene. You can use this callback in case you want to do something additional when the paste event occurs.

<pre>
(data: <a href="https://github.com/excalidraw/excalidraw/blob/master/src/clipboard.ts#L17">ClipboardData</a>, event: ClipboardEvent &#124; null) => boolean
</pre>

This callback must return a `boolean` value or a [promise](https://developer.mozilla.org/en-US/docs/Web/JavaScript/Reference/Global_Objects/Promise/Promise) which resolves to a boolean value.

In case you want to prevent the excalidraw paste action you must return `false`, it will stop the native excalidraw clipboard management flow (nothing will be pasted into the scene).

#### `onDrop`

This callback is triggered if passed when something is dropped into the scene. You can use this callback in case you want to do something additional when the drop event occurs.

<pre>
(event: React.DragEvent<HTMLDivElement>) => Promise<boolean> | boolean
</pre>

This callback must return a `boolean` value or a [promise](https://developer.mozilla.org/en-US/docs/Web/JavaScript/Reference/Global_Objects/Promise/Promise) which resolves to a boolean value.

In case you want to prevent the excalidraw drop action you must return `false`, it will stop the native excalidraw onDrop flow (nothing will be added into the scene).

### Does it support collaboration ?

No, Excalidraw package doesn't come with collaboration built in, since the implementation is specific to each host app. We expose APIs which you can use to communicate with Excalidraw which you can use to implement it. You can check our own implementation [here](https://github.com/excalidraw/excalidraw/blob/master/src/excalidraw-app/index.tsx).

### `importLibrary`

Imports library from given URL. You should call this on `hashchange`, passing the `addLibrary` value if you detect it as shown below. Optionally pass a CSRF `token` to skip prompting during installation (retrievable via `token` key from the url coming from [https://libraries.excalidraw.com](https://libraries.excalidraw.com/)).

```js
useEffect(() => {
  const onHashChange = () => {
    const hash = new URLSearchParams(window.location.hash.slice(1));
    const libraryUrl = hash.get("addLibrary");
    if (libraryUrl) {
      excalidrawRef.current.importLibrary(libraryUrl, hash.get("token"));
    }
  };
  window.addEventListener("hashchange", onHashChange, false);
  return () => {
    window.removeEventListener("hashchange", onHashChange);
  };
}, []);
```

Try out the [Demo](#Demo) to see it in action.

#### `detectScroll`

Indicates whether Excalidraw should listen for `scroll` event on the nearest scrollable container in the DOM tree and recompute the coordinates (e.g. to correctly handle the cursor) when the component's position changes. You can disable this when you either know this doesn't affect your app or you want to take care of it yourself (calling the [`refresh()`](#ref) method).

#### `handleKeyboardGlobally`

Indicates whether to bind keyboard events to `document`. Disabled by default, meaning the keyboard events are bound to the Excalidraw component. This allows for multiple Excalidraw components to live on the same page, and ensures that Excalidraw keyboard handling doesn't collide with your app's (or the browser) when the component isn't focused.

Enable this if you want Excalidraw to handle keyboard even if the component isn't focused (e.g. a user is interacting with the navbar, sidebar, or similar).

#### `onLibraryChange`

Ths callback if supplied will get triggered when the library is updated and has the below signature.

<pre>
(items: <a href="https://github.com/excalidraw/excalidraw/blob/master/src/types.ts#L200">LibraryItems</a>) => void | Promise<any>
</pre>

It is invoked with empty items when user clears the library. You can use this callback when you want to do something additional when library is updated for example persisting it to local storage.

#### `id`

The unique id of the excalidraw component. This can be used to identify the excalidraw component, for example importing the library items to the excalidraw component from where it was initiated when you have multiple excalidraw components rendered on the same page as shown in [multiple excalidraw demo](https://codesandbox.io/s/multiple-excalidraw-k1xx5).

#### `autoFocus`

This prop implies whether to focus the Excalidraw component on page load. Defaults to false.

<<<<<<< HEAD
### onBeforeTextEdit

Callback to be triggered when a text element is about to be edited. The string returned will replace the element's text. If `null` is returned, the TextElement will not be changed. Use this to pre-process text before editing.

<pre>
(textElement: ExcalidrawTextElement) => string
</pre>

### onBeforeTextSubmit

Callback to be triggered when the editing of a TextElement is finished, but right before the result is submitted. The string returned will replace the text element's text. Use this to post-process text after editing has finished.

<pre>
(textElement: ExcalidrawTextElement, textToSubmit:string, isDeleted:boolean) => string
</pre>

### Extra API's

#### `getSceneVersion`

**How to use**

<pre>
import { getSceneVersion } from "@excalidraw/excalidraw-next";
getSceneVersion(elements:  <a href="https://github.com/excalidraw/excalidraw/blob/master/src/element/types.ts#L78">ExcalidrawElement[]</a>)
</pre>

This function returns the current scene version.

#### `isInvisiblySmallElement`

**_Signature_**

<pre>
isInvisiblySmallElement(element:  <a href="https://github.com/excalidraw/excalidraw/blob/master/src/element/types.ts#L78">ExcalidrawElement</a>): boolean
</pre>

**How to use**

```js
import { isInvisiblySmallElement } from "@excalidraw/excalidraw-next";
```

Returns `true` if element is invisibly small (e.g. width & height are zero).

#### `getElementMap`

**_Signature_**

<pre>
getElementsMap(elements:  <a href="https://github.com/excalidraw/excalidraw/blob/master/src/element/types.ts#L78">ExcalidrawElement[]</a>): {[id: string]: <a href="https://github.com/excalidraw/excalidraw/blob/master/src/element/types.ts#L78">ExcalidrawElement</a>}
</pre>

**How to use**

```js
import { getElementsMap } from "@excalidraw/excalidraw-next";
=======
#### `generateIdForFile`

Allows you to override `id` generation for files added on canvas (images). By default, an SHA-1 digest of the file is used.

```
(file: File) => string | Promise<string>
>>>>>>> 5c5b8c51
```

### Does it support collaboration ?

No, Excalidraw package doesn't come with collaboration built in, since the implementation is specific to each host app. We expose APIs which you can use to communicate with Excalidraw which you can use to implement it. You can check our own implementation [here](https://github.com/excalidraw/excalidraw/blob/master/src/excalidraw-app/index.tsx).

### Restore utilities

#### `restoreAppState`

**_Signature_**

<pre>
restoreAppState(appState: <a href="https://github.com/excalidraw/excalidraw/blob/master/src/data/types.ts#L17">ImportedDataState["appState"]</a>, localAppState: Partial<<a href="https://github.com/excalidraw/excalidraw/blob/master/src/types.ts#L42">AppState</a>> | null): <a href="https://github.com/excalidraw/excalidraw/blob/master/src/types.ts#L42">AppState</a>
</pre>

**_How to use_**

```js
import { restoreAppState } from "@excalidraw/excalidraw-next";
```

This function will make sure all the keys have appropriate values in [appState](https://github.com/excalidraw/excalidraw/blob/master/src/types.ts#L42) and if any key is missing, it will be set to default value.

When `localAppState` is supplied, it's used in place of values that are missing (`undefined`) in `appState` instead of defaults. Use this as a way to not override user's defaults if you persist them. Required: supply `null`/`undefined` if not applicable.

#### `restoreElements`

**_Signature_**

<pre>
restoreElements(elements: <a href="https://github.com/excalidraw/excalidraw/blob/master/src/data/types.ts#L16">ImportedDataState["elements"]</a>, localElements: <a href="https://github.com/excalidraw/excalidraw/blob/master/src/data/types.ts#L16">ExcalidrawElement[]</a> | null | undefined): <a href="https://github.com/excalidraw/excalidraw/blob/master/src/element/types.ts#L78">ExcalidrawElement[]</a>
</pre>

**_How to use_**

```js
import { restoreElements } from "@excalidraw/excalidraw-next";
```

This function will make sure all properties of element is correctly set and if any attribute is missing, it will be set to default value.

When `localElements` are supplied, they are used to ensure that existing restored elements reuse `version` (and increment it), and regenerate `versionNonce`. Use this when you import elements which may already be present in the scene to ensure that you do not disregard the newly imported elements if you're using element version to detect the updates.

#### `restore`

**_Signature_**

<pre>
restoreElements(data: <a href="https://github.com/excalidraw/excalidraw/blob/master/src/data/types.ts#L12">ImportedDataState</a>, localAppState: Partial<<a href="https://github.com/excalidraw/excalidraw/blob/master/src/types.ts#L42">AppState</a>> | null | undefined, localElements: <a href="https://github.com/excalidraw/excalidraw/blob/master/src/data/types.ts#L16">ExcalidrawElement[]</a> | null | undefined): <a href="https://github.com/excalidraw/excalidraw/blob/master/src/data/types.ts#L4">DataState</a>
</pre>

See [`restoreAppState()`](https://github.com/excalidraw/excalidraw/blob/master/src/packages/excalidraw/README.md#restoreAppState) about `localAppState`, and [`restoreElements()`](https://github.com/excalidraw/excalidraw/blob/master/src/packages/excalidraw/README.md#restoreElements) about `localElements`.

**_How to use_**

```js
import { restore } from "@excalidraw/excalidraw-next";
```

This function makes sure elements and state is set to appropriate values and set to default value if not present. It is a combination of [restoreElements](#restoreElements) and [restoreAppState](#restoreAppState).

### Export utilities

#### `exportToCanvas`

**_Signature_**

<pre
>exportToCanvas({
  elements,
  appState
  getDimensions,
}: <a href="https://github.com/excalidraw/excalidraw/blob/master/src/packages/utils.ts#L10">ExportOpts</a>
</pre>

| Name | Type | Default | Description |
| --- | --- | --- | --- |
| elements | [Excalidraw Element []](https://github.com/excalidraw/excalidraw/blob/master/src/element/types) |  | The elements to be exported to canvas |
| appState | [AppState](https://github.com/excalidraw/excalidraw/blob/master/src/packages/utils.ts#L12) | [defaultAppState](https://github.com/excalidraw/excalidraw/blob/master/src/appState.ts#L11) | The app state of the scene |
| getDimensions | `(width: number, height: number) => {width: number, height: number, scale: number)` | `(width, height) => ({ width, height, scale: 1 })` | A function which returns the width, height and scale with which canvas is to be exported. |

**How to use**

```js
import { exportToCanvas } from "@excalidraw/excalidraw-next";
```

This function returns the canvas with the exported elements, appState and dimensions.

#### `exportToBlob`

**_Signature_**

<pre>
exportToBlob(
  opts: <a href="https://github.com/excalidraw/excalidraw/blob/master/src/packages/utils.ts#L10">ExportOpts</a> & {
  mimeType?: string,
  quality?: number;
})
</pre>

| Name | Type | Default | Description |
| --- | --- | --- | --- |
| opts |  |  | This param is passed to `exportToCanvas`. You can refer to [`exportToCanvas`](#exportToCanvas) |
| mimeType | string | "image/png" | Indicates the image format |
| quality | number | 0.92 | A value between 0 and 1 indicating the [image quality](https://developer.mozilla.org/en-US/docs/Web/API/HTMLCanvasElement/toBlob#parameters). Applies only to `image/jpeg`/`image/webp` MIME types. |

**How to use**

```js
import { exportToBlob } from "@excalidraw/excalidraw-next";
```

Returns a promise which resolves with a [blob](https://developer.mozilla.org/en-US/docs/Web/API/Blob). It internally uses [canvas.ToBlob](https://developer.mozilla.org/en-US/docs/Web/API/HTMLCanvasElement/toBlob).

#### `exportToSvg`

**_Signature_**

<pre>
exportToSvg({
  elements: <a href="https://github.com/excalidraw/excalidraw/blob/master/src/element/types.ts#L78">ExcalidrawElement[]</a>,
  appState: <a href="https://github.com/excalidraw/excalidraw/blob/master/src/types.ts#L42">AppState</a>,
  exportPadding?: number,
  metadata?: string,
})
</pre>

| Name | Type | Default | Description |
| --- | --- | --- | --- |
| elements | [Excalidraw Element []](https://github.com/excalidraw/excalidraw/blob/master/src/element/types.ts#L78) |  | The elements to exported as svg |
| appState | [AppState](https://github.com/excalidraw/excalidraw/blob/master/src/types.ts#L42) | [defaultAppState](https://github.com/excalidraw/excalidraw/blob/master/src/appState.ts#L11) | The app state of the scene |
| exportPadding | number | 10 | The padding to be added on canvas |

This function returns a promise which resolves to svg of the exported drawing.

##### Additional attributes of appState for `export\*` APIs

| Name | Type | Default | Description |
| --- | --- | --- | --- |
| exportBackground | boolean | true | Indicates whether background should be exported |
| viewBackgroundColor | string | #fff | The default background color |
| exportWithDarkMode | boolean | false | Indicates whether to export with dark mode |
| exportEmbedScene | boolean | false | Indicates whether scene data should be embedded in svg. This will increase the svg size. |

### Extra API's

#### `serializeAsJSON`

**_Signature_**

<pre>
serializeAsJSON({
  elements: <a href="https://github.com/excalidraw/excalidraw/blob/master/src/element/types.ts#L78">ExcalidrawElement[]</a>,
  appState: <a href="https://github.com/excalidraw/excalidraw/blob/master/src/types.ts#L42">AppState</a>,
}): string
</pre>

Takes the scene elements and state and returns a JSON string. Deleted `elements`as well as most properties from `AppState` are removed from the resulting JSON. (see [`serializeAsJSON()`](https://github.com/excalidraw/excalidraw/blob/master/src/data/json.ts#L16) source for details).

#### `getSceneVersion`

**How to use**

<pre>
import { getSceneVersion } from "@excalidraw/excalidraw-next";
getSceneVersion(elements:  <a href="https://github.com/excalidraw/excalidraw/blob/master/src/element/types.ts#L78">ExcalidrawElement[]</a>)
</pre>

This function returns the current scene version.

#### `isInvisiblySmallElement`

**_Signature_**

<pre>
isInvisiblySmallElement(element:  <a href="https://github.com/excalidraw/excalidraw/blob/master/src/element/types.ts#L78">ExcalidrawElement</a>): boolean
</pre>

**How to use**

```js
import { isInvisiblySmallElement } from "@excalidraw/excalidraw-next";
```

Returns `true` if element is invisibly small (e.g. width & height are zero).

#### `getElementMap`

**_Signature_**

<pre>
getElementsMap(elements:  <a href="https://github.com/excalidraw/excalidraw/blob/master/src/element/types.ts#L78">ExcalidrawElement[]</a>): {[id: string]: <a href="https://github.com/excalidraw/excalidraw/blob/master/src/element/types.ts#L78">ExcalidrawElement</a>}
</pre>

**How to use**

```js
import { getElementsMap } from "@excalidraw/excalidraw-next";
```

This function returns an object where each element is mapped to its id.

#### `loadLibraryFromBlob`

```js
import { loadLibraryFromBlob } from "@excalidraw/excalidraw-next";
```

**_Signature_**

<pre>
loadLibraryFromBlob(blob: <a href="https://developer.mozilla.org/en-US/docs/Web/API/Blob">Blob</a>)
</pre>

This function loads the library from the blob.

#### `loadFromBlob`

**How to use**

```js
import { loadFromBlob } from "@excalidraw/excalidraw-next";
```

**Signature**

<pre>
loadFromBlob(blob: <a href="https://developer.mozilla.org/en-US/docs/Web/API/Blob">Blob</a>, localAppState:  <a href="https://github.com/excalidraw/excalidraw/blob/master/src/types.ts#L42">AppState</a> | null)
</pre>

This function loads the scene data from the blob. If you pass `localAppState`, `localAppState` value will be preferred over the `appState` derived from `blob`

#### `getFreeDrawSvgPath`

**How to use**

```js
import { getFreeDrawSvgPath } from "@excalidraw/excalidraw-next";
```

**Signature**

<pre>
getFreeDrawSvgPath(element: <a href="https://github.com/excalidraw/excalidraw/blob/master/src/element/types.ts#L127">ExcalidrawFreeDrawElement</a>
</pre>

This function returns the free draw svg path for the element.

#### `isLinearElement`

**How to use**

```js
import { isLinearElement } from "@excalidraw/excalidraw-next";
```

**Signature**

<pre>
isLinearElement(elementType?: <a href="https://github.com/excalidraw/excalidraw/blob/master/src/element/types.ts#L80">ExcalidrawElement</a>): boolean
</pre>

This function returns true if the element is linear type (`arrow` |`line`) else returns false.

#### `getNonDeletedElements`

**How to use**

```js
import { getNonDeletedElements } from "@excalidraw/excalidraw-next";
```

**Signature**

<pre>
getNonDeletedElements(elements: <a href="https://github.com/excalidraw/excalidraw/blob/master/src/element/types.ts#L80"> readonly ExcalidrawElement[]</a>): as readonly <a href="https://github.com/excalidraw/excalidraw/blob/master/src/element/types.ts#L90">NonDeletedExcalidrawElement[]</a>
</pre>

This function returns an array of deleted elements.

### Exported constants

#### `FONT_FAMILY`

**How to use**

```js
import { FONT_FAMILY } from "@excalidraw/excalidraw-next";
```

`FONT_FAMILY` contains all the font families used in `Excalidraw` as explained below

| Font Family | Description          |
| ----------- | -------------------- |
| Virgil      | The handwritten font |
| Helvetica   | The Normal Font      |
| Cascadia    | The Code Font        |

Defaults to `FONT_FAMILY.Virgil` unless passed in `initialData.appState.currentItemFontFamily`.

#### `THEME`

**How to use**

```js
import { THEME } from "@excalidraw/excalidraw-next";
```

`THEME` contains all the themes supported by `Excalidraw` as explained below

| Theme | Description     |
| ----- | --------------- |
| LIGHT | The light theme |
| DARK  | The Dark theme  |

Defaults to `THEME.LIGHT` unless passed in `initialData.appState.theme`

## Need help?

Check out the existing [Q&A](https://github.com/excalidraw/excalidraw/discussions?discussions_q=label%3Apackage%3Aexcalidraw). If you have any queries or need help, ask us [here](https://github.com/excalidraw/excalidraw/discussions?discussions_q=label%3Apackage%3Aexcalidraw).<|MERGE_RESOLUTION|>--- conflicted
+++ resolved
@@ -380,12 +380,9 @@
 | [`handleKeyboardGlobally`](#handleKeyboardGlobally) | boolean | false | Indicates whether to bind the keyboard events to document. |
 | [`onLibraryChange`](#onLibraryChange) | <pre>(items: <a href="https://github.com/excalidraw/excalidraw/blob/master/src/types.ts#L200">LibraryItems</a>) => void &#124; Promise&lt;any&gt; </pre> |  | The callback if supplied is triggered when the library is updated and receives the library items. |
 | [`autoFocus`](#autoFocus) | boolean | false | Implies whether to focus the Excalidraw component on page load |
-<<<<<<< HEAD
 | [`onBeforeTextEdit`](#onBeforeTextEdit) | (textElement: ExcalidrawTextElement) => string |  | Callback to be triggered when a text element is about to be edited. |
 | [`onBeforeTextSubmit`](#onBeforeTextSubmit) | (textElement: ExcalidrawTextElement, textToSubmit:string, isDeleted:boolean) => string |  | Callback to be triggered when the editing of a text element is finished. |
-=======
 | [`generateIdForFile`](#generateIdForFile) | `(file: File) => string | Promise<string>` | Allows you to override `id` generation for files added on canvas |
->>>>>>> 5c5b8c51
 
 ### Dimensions of Excalidraw
 
@@ -693,7 +690,6 @@
 
 This prop implies whether to focus the Excalidraw component on page load. Defaults to false.
 
-<<<<<<< HEAD
 ### onBeforeTextEdit
 
 Callback to be triggered when a text element is about to be edited. The string returned will replace the element's text. If `null` is returned, the TextElement will not be changed. Use this to pre-process text before editing.
@@ -751,15 +747,15 @@
 
 ```js
 import { getElementsMap } from "@excalidraw/excalidraw-next";
-=======
 #### `generateIdForFile`
 
 Allows you to override `id` generation for files added on canvas (images). By default, an SHA-1 digest of the file is used.
 
 ```
+
 (file: File) => string | Promise<string>
->>>>>>> 5c5b8c51
-```
+
+````
 
 ### Does it support collaboration ?
 
@@ -779,7 +775,7 @@
 
 ```js
 import { restoreAppState } from "@excalidraw/excalidraw-next";
-```
+````
 
 This function will make sure all the keys have appropriate values in [appState](https://github.com/excalidraw/excalidraw/blob/master/src/types.ts#L42) and if any key is missing, it will be set to default value.
 
