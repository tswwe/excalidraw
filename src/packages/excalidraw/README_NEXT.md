--- conflicted
+++ resolved
@@ -717,8 +717,6 @@
 getSceneVersion(elements:  <a href="https://github.com/excalidraw/excalidraw/blob/master/src/element/types.ts#L78">ExcalidrawElement[]</a>)
 </pre>
 
-<<<<<<< HEAD
-=======
 This function returns the current scene version.
 
 #### `isInvisiblySmallElement`
@@ -749,7 +747,8 @@
 
 ```js
 import { getElementsMap } from "@excalidraw/excalidraw-next";
->>>>>>> fed002c3
+```
+
 #### `generateIdForFile`
 
 Allows you to override `id` generation for files added on canvas (images). By default, an SHA-1 digest of the file is used.
