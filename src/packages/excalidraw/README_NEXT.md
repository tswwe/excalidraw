--- conflicted
+++ resolved
@@ -670,8 +670,7 @@
 
 This prop implies whether to focus the Excalidraw component on page load. Defaults to false.
 
-<<<<<<< HEAD
-### generateIdForFile
+#### `generateIdForFile`
 
 Allows you to override `id` generation for files added on canvas (images). By default, an SHA-1 digest of the file is used.
 
@@ -679,51 +678,7 @@
 (file: File) => string | Promise<string>
 ```
 
-### Extra API's
-
-#### `getSceneVersion`
-
-**How to use**
-
-<pre>
-import { getSceneVersion } from "@excalidraw/excalidraw-next";
-getSceneVersion(elements:  <a href="https://github.com/excalidraw/excalidraw/blob/master/src/element/types.ts#L78">ExcalidrawElement[]</a>)
-</pre>
-
-This function returns the current scene version.
-
-#### `isInvisiblySmallElement`
-
-**_Signature_**
-
-<pre>
-isInvisiblySmallElement(element:  <a href="https://github.com/excalidraw/excalidraw/blob/master/src/element/types.ts#L78">ExcalidrawElement</a>): boolean
-</pre>
-
-**How to use**
-
-```js
-import { isInvisiblySmallElement } from "@excalidraw/excalidraw-next";
-```
-
-Returns `true` if element is invisibly small (e.g. width & height are zero).
-
-#### `getElementMap`
-
-**_Signature_**
-
-<pre>
-getElementsMap(elements:  <a href="https://github.com/excalidraw/excalidraw/blob/master/src/element/types.ts#L78">ExcalidrawElement[]</a>): {[id: string]: <a href="https://github.com/excalidraw/excalidraw/blob/master/src/element/types.ts#L78">ExcalidrawElement</a>}
-</pre>
-
-**How to use**
-
-```js
-import { getElementsMap } from "@excalidraw/excalidraw-next";
-```
-=======
 ### Does it support collaboration ?
->>>>>>> 463857ad
 
 No, Excalidraw package doesn't come with collaboration built in, since the implementation is specific to each host app. We expose APIs which you can use to communicate with Excalidraw which you can use to implement it. You can check our own implementation [here](https://github.com/excalidraw/excalidraw/blob/master/src/excalidraw-app/index.tsx).
 
