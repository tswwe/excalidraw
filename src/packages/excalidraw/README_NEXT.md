--- conflicted
+++ resolved
@@ -380,11 +380,8 @@
 | [`handleKeyboardGlobally`](#handleKeyboardGlobally) | boolean | false | Indicates whether to bind the keyboard events to document. |
 | [`onLibraryChange`](#onLibraryChange) | <pre>(items: <a href="https://github.com/excalidraw/excalidraw/blob/master/src/types.ts#L200">LibraryItems</a>) => void &#124; Promise&lt;any&gt; </pre> |  | The callback if supplied is triggered when the library is updated and receives the library items. |
 | [`autoFocus`](#autoFocus) | boolean | false | Implies whether to focus the Excalidraw component on page load |
-<<<<<<< HEAD
 | [`onBeforeTextEdit`](#onBeforeTextEdit) | (textElement: ExcalidrawTextElement) => string |  | Callback to be triggered when a text element is about to be edited. |
 | [`onBeforeTextSubmit`](#onBeforeTextSubmit) | (textElement: ExcalidrawTextElement, textToSubmit:string, isDeleted:boolean) => string |  | Callback to be triggered when the editing of a text element is finished. |
-=======
->>>>>>> 163ad1f4
 | [`generateIdForFile`](#generateIdForFile) | `(file: File) => string | Promise<string>` | Allows you to override `id` generation for files added on canvas |
 
 ### Dimensions of Excalidraw
@@ -693,8 +690,7 @@
 
 This prop implies whether to focus the Excalidraw component on page load. Defaults to false.
 
-<<<<<<< HEAD
-### onBeforeTextEdit
+#### onBeforeTextEdit
 
 Callback to be triggered when a text element is about to be edited. The string returned will replace the element's text. If `null` is returned, the TextElement will not be changed. Use this to pre-process text before editing.
 
@@ -702,7 +698,7 @@
 (textElement: ExcalidrawTextElement) => string
 </pre>
 
-### onBeforeTextSubmit
+#### onBeforeTextSubmit
 
 Callback to be triggered when the editing of a TextElement is finished, but right before the result is submitted. The string returned will replace the text element's text. Use this to post-process text after editing has finished.
 
@@ -710,10 +706,7 @@
 (textElement: ExcalidrawTextElement, textToSubmit:string, isDeleted:boolean) => string
 </pre>
 
-### `generateIdForFile`
-=======
 #### `generateIdForFile`
->>>>>>> 163ad1f4
 
 Allows you to override `id` generation for files added on canvas (images). By default, an SHA-1 digest of the file is used.
 
