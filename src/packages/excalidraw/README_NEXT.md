<!-- unstable-readme-start-->

## Note

**This is an unstable release and not recommended for production. If you don't want to wait for the stable release and try out the unreleased changes you can use this.**

For stable release please use [@excalidraw/excalidraw](https://www.npmjs.com/package/@excalidraw/excalidraw).

<!-- unstable-readme-end-->

### Excalidraw

Excalidraw exported as a component to directly embed in your projects.

### Installation

You can use npm

```
npm install react react-dom @excalidraw/excalidraw-next
```

or via yarn

```
yarn add react react-dom @excalidraw/excalidraw-next
```

After installation you will see a folder `excalidraw-assets` and `excalidraw-assets-dev` in `dist` directory which contains the assets needed for this app in prod and dev mode respectively.

Move the folder `excalidraw-assets` and `excalidraw-assets-dev` to the path where your assets are served.

By default it will try to load the files from `https://unpkg.com/@excalidraw/excalidraw-next/dist/`

If you want to load assets from a different path you can set a variable `window.EXCALIDRAW_ASSET_PATH` depending on environment (for example if you have different URL's for dev and prod) to the url from where you want to load the assets.

### Demo

[Try here](https://codesandbox.io/s/excalidraw-ehlz3).

### Usage

#### Using Web Bundler

If you are using a Web bundler (for instance, Webpack), you can import it as an ES6 module as shown below

<details><summary><strong>View Example</strong></summary>

```js
import React, { useEffect, useState, useRef } from "react";
import Excalidraw from "@excalidraw/excalidraw-next";
import InitialData from "./initialData";

import "./styles.scss";

export default function App() {
  const excalidrawRef = useRef(null);

  const [viewModeEnabled, setViewModeEnabled] = useState(false);
  const [zenModeEnabled, setZenModeEnabled] = useState(false);
  const [gridModeEnabled, setGridModeEnabled] = useState(false);

  const updateScene = () => {
    const sceneData = {
      elements: [
        {
          type: "rectangle",
          version: 141,
          versionNonce: 361174001,
          isDeleted: false,
          id: "oDVXy8D6rom3H1-LLH2-f",
          fillStyle: "hachure",
          strokeWidth: 1,
          strokeStyle: "solid",
          roughness: 1,
          opacity: 100,
          angle: 0,
          x: 100.50390625,
          y: 93.67578125,
          strokeColor: "#c92a2a",
          backgroundColor: "transparent",
          width: 186.47265625,
          height: 141.9765625,
          seed: 1968410350,
          groupIds: [],
        },
      ],
      appState: {
        viewBackgroundColor: "#edf2ff",
      },
    };
    excalidrawRef.current.updateScene(sceneData);
  };

  return (
    <div className="App">
      <h1> Excalidraw Example</h1>
      <div className="button-wrapper">
        <button className="update-scene" onClick={updateScene}>
          Update Scene
        </button>
        <button
          className="reset-scene"
          onClick={() => {
            excalidrawRef.current.resetScene();
          }}
        >
          Reset Scene
        </button>
        <label>
          <input
            type="checkbox"
            checked={viewModeEnabled}
            onChange={() => setViewModeEnabled(!viewModeEnabled)}
          />
          View mode
        </label>
        <label>
          <input
            type="checkbox"
            checked={zenModeEnabled}
            onChange={() => setZenModeEnabled(!zenModeEnabled)}
          />
          Zen mode
        </label>
        <label>
          <input
            type="checkbox"
            checked={gridModeEnabled}
            onChange={() => setGridModeEnabled(!gridModeEnabled)}
          />
          Grid mode
        </label>
      </div>
      <div className="excalidraw-wrapper">
        <Excalidraw
          ref={excalidrawRef}
          initialData={InitialData}
          onChange={(elements, state) =>
            console.log("Elements :", elements, "State : ", state)
          }
          onPointerUpdate={(payload) => console.log(payload)}
          onCollabButtonClick={() =>
            window.alert("You clicked on collab button")
          }
          viewModeEnabled={viewModeEnabled}
          zenModeEnabled={zenModeEnabled}
          gridModeEnabled={gridModeEnabled}
        />
      </div>
    </div>
  );
}
```

To view the full example visit :point_down:

[![Edit excalidraw](https://codesandbox.io/static/img/play-codesandbox.svg)](https://codesandbox.io/s/excalidraw-ehlz3?fontsize=14&hidenavigation=1&theme=dark)

</details>

Since Excalidraw doesn't support server side rendering yet, you should render the component once the host is mounted.

```js
import { useState, useEffect } from "react";
export default function IndexPage() {
  const [Comp, setComp] = useState(null);
  useEffect(() => {
    import("@excalidraw/excalidraw-next").then((comp) => setComp(comp.default));
  }, []);
  return <>{Comp && <Comp />}</>;
}
```

The `types` are available at `@excalidraw/excalidraw-next/types`, you can view [example for typescript](https://codesandbox.io/s/excalidraw-types-9h2dm)

#### In Browser

To use it in a browser directly:

For development use :point_down:

```js
<script
  type="text/javascript"
  src="https://unpkg.com/@excalidraw/excalidraw-next/dist/excalidraw.development.js"
></script>
```

For production use :point_down:

```js
<script
  type="text/javascript"
  src="https://unpkg.com/@excalidraw/excalidraw-next/dist/excalidraw.production.min.js"
></script>
```

You will need to make sure `react`, `react-dom` is available as shown in the below example. For prod please use the production versions of `react`, `react-dom`.

<details><summary><strong>View Example</strong></summary>

```html
<!DOCTYPE html>
<html>
  <head>
    <title>Excalidraw in browser</title>
    <meta charset="UTF-8" />
    <script src="https://unpkg.com/react@16.14.0/umd/react.development.js"></script>
    <script src="https://unpkg.com/react-dom@16.13.1/umd/react-dom.development.js"></script>

    <script
      type="text/javascript"
      src="https://unpkg.com/@excalidraw/excalidraw-next/dist/excalidraw.development.js"
    ></script>
  </head>

  <body>
    <div class="container">
      <h1>Excalidraw Embed Example</h1>
      <div id="app"></div>
    </div>
    <script type="text/javascript" src="src/index.js"></script>
  </body>
</html>
```

```js
/*eslint-disable */
import "./styles.css";
import InitialData from "./initialData";

const App = () => {
  const excalidrawRef = React.useRef(null);

  const [viewModeEnabled, setViewModeEnabled] = React.useState(false);
  const [zenModeEnabled, setZenModeEnabled] = React.useState(false);
  const [gridModeEnabled, setGridModeEnabled] = React.useState(false);

  const updateScene = () => {
    const sceneData = {
      elements: [
        {
          type: "rectangle",
          version: 141,
          versionNonce: 361174001,
          isDeleted: false,
          id: "oDVXy8D6rom3H1-LLH2-f",
          fillStyle: "hachure",
          strokeWidth: 1,
          strokeStyle: "solid",
          roughness: 1,
          opacity: 100,
          angle: 0,
          x: 100.50390625,
          y: 93.67578125,
          strokeColor: "#c92a2a",
          backgroundColor: "transparent",
          width: 186.47265625,
          height: 141.9765625,
          seed: 1968410350,
          groupIds: [],
        },
      ],
      appState: {
        viewBackgroundColor: "#edf2ff",
      },
    };
    excalidrawRef.current.updateScene(sceneData);
  };

  return React.createElement(
    React.Fragment,
    null,
    React.createElement(
      "div",
      { className: "button-wrapper" },
      React.createElement(
        "button",
        {
          className: "update-scene",
          onClick: updateScene,
        },
        "Update Scene",
      ),
      React.createElement(
        "button",
        {
          className: "reset-scene",
          onClick: () => excalidrawRef.current.resetScene(),
        },
        "Reset Scene",
      ),
      React.createElement(
        "label",
        null,
        React.createElement("input", {
          type: "checkbox",
          checked: viewModeEnabled,
          onChange: () => setViewModeEnabled(!viewModeEnabled),
        }),
        "View mode",
      ),
      React.createElement(
        "label",
        null,
        React.createElement("input", {
          type: "checkbox",
          checked: zenModeEnabled,
          onChange: () => setZenModeEnabled(!zenModeEnabled),
        }),
        "Zen mode",
      ),
      React.createElement(
        "label",
        null,
        React.createElement("input", {
          type: "checkbox",
          checked: gridModeEnabled,
          onChange: () => setGridModeEnabled(!gridModeEnabled),
        }),
        "Grid mode",
      ),
    ),
    React.createElement(
      "div",
      {
        className: "excalidraw-wrapper",
        ref: excalidrawWrapperRef,
      },
      React.createElement(Excalidraw.default, {
        initialData: InitialData,
        onChange: (elements, state) =>
          console.log("Elements :", elements, "State : ", state),
        onPointerUpdate: (payload) => console.log(payload),
        onCollabButtonClick: () => window.alert("You clicked on collab button"),
        viewModeEnabled: viewModeEnabled,
        zenModeEnabled: zenModeEnabled,
        gridModeEnabled: gridModeEnabled,
      }),
    ),
  );
};

const excalidrawWrapper = document.getElementById("app");

ReactDOM.render(React.createElement(App), excalidrawWrapper);
```

To view the full example visit :point_down:

[![Edit excalidraw-in-browser](https://codesandbox.io/static/img/play-codesandbox.svg)](https://codesandbox.io/s/excalidraw-in-browser-tlqom?fontsize=14&hidenavigation=1&theme=dark)

</details>

### Props

| Name | Type | Default | Description |
| --- | --- | --- | --- |
| [`onChange`](#onChange) | Function |  | This callback is triggered whenever the component updates due to any change. This callback will receive the excalidraw elements and the current app state. |
| [`initialData`](#initialData) | <pre>{elements?: <a href="https://github.com/excalidraw/excalidraw/blob/master/src/element/types.ts#L78">ExcalidrawElement[]</a>, appState?: <a href="https://github.com/excalidraw/excalidraw/blob/master/src/types.ts#L42">AppState<a> } </pre> | null | The initial data with which app loads. |
| [`ref`](#ref) | [`createRef`](https://reactjs.org/docs/refs-and-the-dom.html#creating-refs) &#124; [`useRef`](https://reactjs.org/docs/hooks-reference.html#useref) &#124; [`callbackRef`](https://reactjs.org/docs/refs-and-the-dom.html#callback-refs) &#124; <pre>{ current: { readyPromise: <a href="https://github.com/excalidraw/excalidraw/blob/master/src/utils.ts#L317">resolvablePromise</a> } }</pre> |  | Ref to be passed to Excalidraw |
| [`onCollabButtonClick`](#onCollabButtonClick) | Function |  | Callback to be triggered when the collab button is clicked |
| [`isCollaborating`](#isCollaborating) | `boolean` |  | This implies if the app is in collaboration mode |
| [`onPointerUpdate`](#onPointerUpdate) | Function |  | Callback triggered when mouse pointer is updated. |
| [`langCode`](#langCode) | string | `en` | Language code string |
| [`renderTopRightUI`](#renderTopRightUI) | Function |  | Function that renders custom UI in top right corner |
| [`renderFooter `](#renderFooter) | Function |  | Function that renders custom UI footer |
| [`renderCustomStats`](#renderCustomStats) | Function |  | Function that can be used to render custom stats on the stats dialog. |
| [`viewModeEnabled`](#viewModeEnabled) | boolean |  | This implies if the app is in view mode. |
| [`zenModeEnabled`](#zenModeEnabled) | boolean |  | This implies if the zen mode is enabled |
| [`gridModeEnabled`](#gridModeEnabled) | boolean |  | This implies if the grid mode is enabled |
| [`libraryReturnUrl`](#libraryReturnUrl) | string |  | What URL should [libraries.excalidraw.com](https://libraries.excalidraw.com) be installed to |
| [`theme`](#theme) | [THEME.LIGHT](#THEME-1) &#124; [THEME.LIGHT](#THEME-1) | [THEME.LIGHT](#THEME-1) | The theme of the Excalidraw component |
| [`name`](#name) | string |  | Name of the drawing |
| [`UIOptions`](#UIOptions) | <pre>{ canvasActions: <a href="https://github.com/excalidraw/excalidraw/blob/master/src/types.ts#L208"> CanvasActions<a/> }</pre> | [DEFAULT UI OPTIONS](https://github.com/excalidraw/excalidraw/blob/master/src/constants.ts#L129) | To customise UI options. Currently we support customising [`canvas actions`](#canvasActions) |
| [`onPaste`](#onPaste) | <pre>(data: <a href="https://github.com/excalidraw/excalidraw/blob/master/src/clipboard.ts#L17">ClipboardData</a>, event: ClipboardEvent &#124; null) => boolean</pre> |  | Callback to be triggered if passed when the something is pasted in to the scene |
| [`onDrop`](#onDrop) | `(event: React.DragEvent<HTMLDivElement>) => Promise<boolean> \| boolean` |  | Callback to be triggered if passed when the something is dropped in to the scene |
| [`detectScroll`](#detectScroll) | boolean | true | Indicates whether to update the offsets when nearest ancestor is scrolled. |
| [`handleKeyboardGlobally`](#handleKeyboardGlobally) | boolean | false | Indicates whether to bind the keyboard events to document. |
| [`onLibraryChange`](#onLibraryChange) | <pre>(items: <a href="https://github.com/excalidraw/excalidraw/blob/master/src/types.ts#L200">LibraryItems</a>) => void &#124; Promise&lt;any&gt; </pre> |  | The callback if supplied is triggered when the library is updated and receives the library items. |
| [`autoFocus`](#autoFocus) | boolean | false | Implies whether to focus the Excalidraw component on page load |
| [`onBeforeTextEdit`](#onBeforeTextEdit) | (textElement: ExcalidrawTextElement) => string |  | Callback to be triggered when a text element is about to be edited. |
| [`onBeforeTextSubmit`](#onBeforeTextSubmit) | (textElement: ExcalidrawTextElement, textToSubmit:string, isDeleted:boolean) => string |  | Callback to be triggered when the editing of a text element is finished. |
| [`generateIdForFile`](#generateIdForFile) | `(file: File) => string | Promise<string>` | Allows you to override `id` generation for files added on canvas |

### Dimensions of Excalidraw

Excalidraw takes `100%` of `width` and `height` of the containing block so make sure the container in which you render Excalidraw has non zero dimensions.

#### `onChange`

Every time component updates, this callback if passed will get triggered and has the below signature.

```js
(excalidrawElements, appState) => void;
```

1.`excalidrawElements`: Array of [excalidrawElements](https://github.com/excalidraw/excalidraw/blob/master/src/element/types.ts#L78) in the scene.

2.`appState`: [AppState](https://github.com/excalidraw/excalidraw/blob/master/src/types.ts#L42) of the scene

Here you can try saving the data to your backend or local storage for example.

#### `initialData`

This helps to load Excalidraw with `initialData`. It must be an object or a [promise](https://developer.mozilla.org/en-US/docs/Web/JavaScript/Reference/Global_Objects/Promise/Promise) which resolves to an object containing the below optional fields.

| Name | Type | Descrption |
| --- | --- | --- |
| `elements` | [ExcalidrawElement[]](https://github.com/excalidraw/excalidraw/blob/master/src/element/types.ts#L78) | The elements with which Excalidraw should be mounted. |
| `appState` | [AppState](https://github.com/excalidraw/excalidraw/blob/master/src/types.ts#L42) | The App state with which Excalidraw should be mounted. |
| `scrollToContent` | boolean | This attribute implies whether to scroll to the nearest element to center once Excalidraw is mounted. By default, it will not scroll the nearest element to the center. Make sure you pass `initialData.appState.scrollX` and `initialData.appState.scrollY` when `scrollToContent` is false so that scroll positions are retained |
| `libraryItems` | [LibraryItems](https://github.com/excalidraw/excalidraw/blob/master/src/types.ts#L151) | This library items with which Excalidraw should be mounted. |

```json
{
  "elements": [
    {
      "type": "rectangle",
      "version": 141,
      "versionNonce": 361174001,
      "isDeleted": false,
      "id": "oDVXy8D6rom3H1-LLH2-f",
      "fillStyle": "hachure",
      "strokeWidth": 1,
      "strokeStyle": "solid",
      "roughness": 1,
      "opacity": 100,
      "angle": 0,
      "x": 100.50390625,
      "y": 93.67578125,
      "strokeColor": "#000000",
      "backgroundColor": "transparent",
      "width": 186.47265625,
      "height": 141.9765625,
      "seed": 1968410350,
      "groupIds": []
    }
  ],
  "appState": { "zenModeEnabled": true, "viewBackgroundColor": "#AFEEEE" }
}
```

You might want to use this when you want to load excalidraw with some initial elements and app state.

#### `ref`

You can pass a `ref` when you want to access some excalidraw APIs. We expose the below APIs:

| API | signature | Usage |
| --- | --- | --- |
| ready | `boolean` | This is set to true once Excalidraw is rendered |
| readyPromise | [resolvablePromise](https://github.com/excalidraw/excalidraw/blob/master/src/utils.ts#L317) | This promise will be resolved with the api once excalidraw has rendered. This will be helpful when you want do some action on the host app once this promise resolves. For this to work you will have to pass ref as shown [here](#readyPromise) |
| [updateScene](#updateScene) | <pre>(scene: <a href="https://github.com/excalidraw/excalidraw/blob/master/src/types.ts#L207">sceneData</a>) => void </pre> | updates the scene with the sceneData |
| [addFiles](#addFiles) | <pre>(files: <a href="https://github.com/excalidraw/excalidraw/blob/master/src/types.ts">BinaryFileData</a>) => void </pre> | add files data to the appState |
| resetScene | `({ resetLoadingState: boolean }) => void` | Resets the scene. If `resetLoadingState` is passed as true then it will also force set the loading state to false. |
| getSceneElementsIncludingDeleted | <pre> () => <a href="https://github.com/excalidraw/excalidraw/blob/master/src/element/types.ts#L78">ExcalidrawElement[]</a></pre> | Returns all the elements including the deleted in the scene |
| getSceneElements | <pre> () => <a href="https://github.com/excalidraw/excalidraw/blob/master/src/element/types.ts#L78">ExcalidrawElement[]</a></pre> | Returns all the elements excluding the deleted in the scene |
| getAppState | <pre> () => <a href="https://github.com/excalidraw/excalidraw/blob/master/src/types.ts#L42">AppState</a></pre> | Returns current appState |
| history | `{ clear: () => void }` | This is the history API. `history.clear()` will clear the history |
| scrollToContent | <pre> (target?: <a href="https://github.com/excalidraw/excalidraw/blob/master/src/element/types.ts#L78">ExcalidrawElement</a> &#124; <a href="https://github.com/excalidraw/excalidraw/blob/master/src/element/types.ts#L78">ExcalidrawElement</a>[]) => void </pre> | Scroll the nearest element out of the elements supplied to the center. Defaults to the elements on the scene. |
| zoomToFit | `(target?:ExcalidrawElement[], maxZoom:number=1, margin:number=0.03) => void` | Zoom to fit elements on viewport. If no elements are supplied, the function will zoom to fit all elements. `maxZoom` is the maximum zoom level allowed (default 100%). `margin` is understood in % of viewport width and height. Default value is a minimum of 1.5% margin around the image compared to viewport . |
| refresh | `() => void` | Updates the offsets for the Excalidraw component so that the coordinates are computed correctly (for example the cursor position). You don't have to call this when the position is changed on page scroll or when the excalidraw container resizes (we handle that ourselves). For any other cases if the position of excalidraw is updated (example due to scroll on parent container and not page scroll) you should call this API. |
| [importLibrary](#importlibrary) | `(url: string, token?: string) => void` | Imports library from given URL |
| setToastMessage | `(message: string) => void` | This API can be used to show the toast with custom message. |
| [id](#id) | string | Unique ID for the excalidraw component. |

#### `readyPromise`

<pre>
const excalidrawRef = { current: { readyPromise: <a href="https://github.com/excalidraw/excalidraw/blob/master/src/utils.ts#L317">resolvablePromise</a>}}
</pre>

Since plain object is passed as a `ref`, the `readyPromise` is resolved as soon as the component is mounted. Most of the time you will not need this unless you have a specific use case where you can't pass the `ref` in the react way and want to do some action on the host when this promise resolves. You can check the [example](https://codesandbox.io/s/eexcalidraw-resolvable-promise-d0qg3?file=/src/App.js) for the usage.

### `updateScene`

<pre>
(scene: <a href="https://github.com/excalidraw/excalidraw/blob/master/src/types.ts#L207">sceneData</a>) => void
</pre>

You can use this function to update the scene with the sceneData. It accepts the below attributes.

| Name | Type | Description |
| --- | --- | --- |
| `elements` | [`ImportedDataState["elements"]`](https://github.com/excalidraw/excalidraw/blob/master/src/data/types.ts#L17) | The `elements` to be updated in the scene |
| `appState` | [`ImportedDataState["appState"]`](https://github.com/excalidraw/excalidraw/blob/master/src/data/types.ts#L18) | The `appState` to be updated in the scene. |
| `collaborators` | <pre>Map<string, <a href="https://github.com/excalidraw/excalidraw/blob/master/src/types.ts#L29">Collaborator></a></pre> | The list of collaborators to be updated in the scene. |
| `commitToHistory` | `boolean` | Implies if the `history (undo/redo)` should be recorded. Defaults to `false`. |

### `addFiles`

<pre>(files: <a href="https://github.com/excalidraw/excalidraw/blob/master/src/types.ts">BinaryFileData</a>) => void </pre>

Adds supplied files data to the `appState.files` cache, on top of existing files present in the cache.

#### `onCollabButtonClick`

This callback is triggered when clicked on the collab button in excalidraw. If not supplied, the collab dialog button is not rendered.

#### `isCollaborating`

This prop indicates if the app is in collaboration mode.

#### `onPointerUpdate`

This callback is triggered when mouse pointer is updated.

```js
({ x, y }, button, pointersMap}) => void;
```

1.`{x, y}`: Pointer coordinates

2.`button`: The position of the button. This will be one of `["down", "up"]`

3.`pointersMap`: [`pointers map`](https://github.com/excalidraw/excalidraw/blob/master/src/types.ts#L131) of the scene

```js
(exportedElements, appState, canvas) => void
```

1. `exportedElements`: An array of [non deleted elements](https://github.com/excalidraw/excalidraw/blob/master/src/element/types.ts#L87) which needs to be exported.
2. `appState`: [AppState](https://github.com/excalidraw/excalidraw/blob/master/src/types.ts#L42) of the scene.
3. `canvas`: The `HTMLCanvasElement` of the scene.

#### `langCode`

Determines the language of the UI. It should be one of the [available language codes](https://github.com/excalidraw/excalidraw/blob/master/src/i18n.ts#L14). Defaults to `en` (English). We also export default language and supported languages which you can import as shown below.

```js
import { defaultLang, languages } from "@excalidraw/excalidraw-next";
```

| name | type |
| --- | --- |
| defaultLang | string |
| languages | [Language[]](https://github.com/excalidraw/excalidraw/blob/master/src/i18n.ts#L8) |

#### `renderTopRightUI`

<pre>
(isMobile: boolean, appState: <a href="https://github.com/excalidraw/excalidraw/blob/master/src/types.ts#L42">AppState</a>) => JSX
</pre>

A function returning JSX to render custom UI in the top right corner of the app.

#### `renderFooter`

<pre>
(isMobile: boolean, appState: <a href="https://github.com/excalidraw/excalidraw/blob/master/src/types.ts#L42">AppState</a>) => JSX
</pre>

A function returning JSX to render custom UI footer. For example, you can use this to render a language picker that was previously being rendered by Excalidraw itself (for now, you'll need to implement your own language picker).

#### `renderCustomStats`

A function that can be used to render custom stats (returns JSX) in the nerd stats dialog. For example you can use this prop to render the size of the elements in the storage.

#### `viewModeEnabled`

This prop indicates whether the app is in `view mode`. When supplied, the value takes precedence over `intialData.appState.viewModeEnabled`, the `view mode` will be fully controlled by the host app, and users won't be able to toggle it from within the app.

#### `zenModeEnabled`

This prop indicates whether the app is in `zen mode`. When supplied, the value takes precedence over `intialData.appState.zenModeEnabled`, the `zen mode` will be fully controlled by the host app, and users won't be able to toggle it from within the app.

#### `gridModeEnabled`

This prop indicates whether the shows the grid. When supplied, the value takes precedence over `intialData.appState.gridModeEnabled`, the grid will be fully controlled by the host app, and users won't be able to toggle it from within the app.

#### `libraryReturnUrl`

If supplied, this URL will be used when user tries to install a library from [libraries.excalidraw.com](https://libraries.excalidraw.com). Defaults to `window.location.origin + window.location.pathname`. To install the libraries in the same tab from which it was opened, you need to set `window.name` (to any alphanumeric string) — if it's not set it will open in a new tab.

#### `theme`

This prop controls Excalidraw's theme. When supplied, the value takes precedence over `intialData.appState.theme`, the theme will be fully controlled by the host app, and users won't be able to toggle it from within the app. You can use [`THEME`](#THEME-1) to specify the theme.

#### `name`

This prop sets the name of the drawing which will be used when exporting the drawing. When supplied, the value takes precedence over `intialData.appState.name`, the `name` will be fully controlled by host app and the users won't be able to edit from within Excalidraw.

#### `UIOptions`

This prop can be used to customise UI of Excalidraw. Currently we support customising only [`canvasActions`](#canvasActions). It accepts the below parameters

<pre>
{ canvasActions: <a href="https://github.com/excalidraw/excalidraw/blob/master/src/types.ts#L208"> CanvasActions<a/> }
</pre>

##### canvasActions

| Attribute | Type | Default | Description |
| --- | --- | --- | --- |
| `changeViewBackgroundColor` | boolean | true | Implies whether to show `Background color picker` |
| `clearCanvas` | boolean | true | Implies whether to show `Clear canvas button` |
| `export` | false &#124; [exportOpts](#exportOpts) | <pre>{ saveFileToDisk: true }</pre> | This prop allows to customize the UI inside the export dialog. By default it shows the "saveFileToDisk". If this prop is `false` the export button will not be rendered. For more details visit [`exportOpts`](#exportOpts). |
| `loadScene` | boolean | true | Implies whether to show `Load button` |
| `saveToActiveFile` | boolean | true | Implies whether to show `Save button` to save to current file |
| `theme` | boolean | true | Implies whether to show `Theme toggle` |
| `saveAsImage` | boolean | true | Implies whether to show `Save as image button` |

#### `exportOpts`

The below attributes can be set in `UIOptions.canvasActions.export` to customize the export dialog. If `UIOptions.canvasActions.export` is `false` the export button will not be rendered.

| Attribute | Type | Default | Description |
| --- | --- | --- | --- |
| `saveFileToDisk` | boolean | true | Implies if save file to disk button should be shown |
| `onExportToBackend` | <pre> (exportedElements: readonly NonDeletedExcalidrawElement[],appState: AppState,canvas: HTMLCanvasElement &#124; null) => void </pre> |  | This callback is triggered when the shareable-link button is clicked in the export dialog. The link button will only be shown if this callback is passed. |
| `renderCustomUI` | <pre> (exportedElements: readonly NonDeletedExcalidrawElement[],appState: AppState,canvas: HTMLCanvasElement &#124; null) => void </pre> |  | This callback should be supplied if you want to render custom UI in the export dialog. |

#### `onPaste`

This callback is triggered if passed when something is pasted into the scene. You can use this callback in case you want to do something additional when the paste event occurs.

<pre>
(data: <a href="https://github.com/excalidraw/excalidraw/blob/master/src/clipboard.ts#L17">ClipboardData</a>, event: ClipboardEvent &#124; null) => boolean
</pre>

This callback must return a `boolean` value or a [promise](https://developer.mozilla.org/en-US/docs/Web/JavaScript/Reference/Global_Objects/Promise/Promise) which resolves to a boolean value.

In case you want to prevent the excalidraw paste action you must return `false`, it will stop the native excalidraw clipboard management flow (nothing will be pasted into the scene).

<<<<<<< HEAD
#### `onDrop`

This callback is triggered if passed when something is dropped into the scene. You can use this callback in case you want to do something additional when the drop event occurs.

<pre>
(event: React.DragEvent<HTMLDivElement>) => Promise<boolean> | boolean
</pre>

This callback must return a `boolean` value or a [promise](https://developer.mozilla.org/en-US/docs/Web/JavaScript/Reference/Global_Objects/Promise/Promise) which resolves to a boolean value.

In case you want to prevent the excalidraw drop action you must return `false`, it will stop the native excalidraw onDrop flow (nothing will be added into the scene).

### Does it support collaboration ?

No, Excalidraw package doesn't come with collaboration built in, since the implementation is specific to each host app. We expose APIs which you can use to communicate with Excalidraw which you can use to implement it. You can check our own implementation [here](https://github.com/excalidraw/excalidraw/blob/master/src/excalidraw-app/index.tsx).

### importLibrary
=======
#### `importLibrary`
>>>>>>> bf2dbc29

Imports library from given URL. You should call this on `hashchange`, passing the `addLibrary` value if you detect it as shown below. Optionally pass a CSRF `token` to skip prompting during installation (retrievable via `token` key from the url coming from [https://libraries.excalidraw.com](https://libraries.excalidraw.com/)).

```js
useEffect(() => {
  const onHashChange = () => {
    const hash = new URLSearchParams(window.location.hash.slice(1));
    const libraryUrl = hash.get("addLibrary");
    if (libraryUrl) {
      excalidrawRef.current.importLibrary(libraryUrl, hash.get("token"));
    }
  };
  window.addEventListener("hashchange", onHashChange, false);
  return () => {
    window.removeEventListener("hashchange", onHashChange);
  };
}, []);
```

Try out the [Demo](#Demo) to see it in action.

#### `detectScroll`

Indicates whether Excalidraw should listen for `scroll` event on the nearest scrollable container in the DOM tree and recompute the coordinates (e.g. to correctly handle the cursor) when the component's position changes. You can disable this when you either know this doesn't affect your app or you want to take care of it yourself (calling the [`refresh()`](#ref) method).

#### `handleKeyboardGlobally`

Indicates whether to bind keyboard events to `document`. Disabled by default, meaning the keyboard events are bound to the Excalidraw component. This allows for multiple Excalidraw components to live on the same page, and ensures that Excalidraw keyboard handling doesn't collide with your app's (or the browser) when the component isn't focused.

Enable this if you want Excalidraw to handle keyboard even if the component isn't focused (e.g. a user is interacting with the navbar, sidebar, or similar).

#### `onLibraryChange`

Ths callback if supplied will get triggered when the library is updated and has the below signature.

<pre>
(items: <a href="https://github.com/excalidraw/excalidraw/blob/master/src/types.ts#L200">LibraryItems</a>) => void | Promise<any>
</pre>

It is invoked with empty items when user clears the library. You can use this callback when you want to do something additional when library is updated for example persisting it to local storage.

#### `id`

The unique id of the excalidraw component. This can be used to identify the excalidraw component, for example importing the library items to the excalidraw component from where it was initiated when you have multiple excalidraw components rendered on the same page as shown in [multiple excalidraw demo](https://codesandbox.io/s/multiple-excalidraw-k1xx5).

#### `autoFocus`

This prop implies whether to focus the Excalidraw component on page load. Defaults to false.

<<<<<<< HEAD
### onBeforeTextEdit

Callback to be triggered when a text element is about to be edited. The string returned will replace the element's text. If `null` is returned, the TextElement will not be changed. Use this to pre-process text before editing.

<pre>
(textElement: ExcalidrawTextElement) => string
</pre>

### onBeforeTextSubmit

Callback to be triggered when the editing of a TextElement is finished, but right before the result is submitted. The string returned will replace the text element's text. Use this to post-process text after editing has finished.

<pre>
(textElement: ExcalidrawTextElement, textToSubmit:string, isDeleted:boolean) => string
</pre>

### generateIdForFile
=======
#### `generateIdForFile`
>>>>>>> bf2dbc29

Allows you to override `id` generation for files added on canvas (images). By default, an SHA-1 digest of the file is used.

```
(file: File) => string | Promise<string>
```

### Does it support collaboration ?

No, Excalidraw package doesn't come with collaboration built in, since the implementation is specific to each host app. We expose APIs which you can use to communicate with Excalidraw which you can use to implement it. You can check our own implementation [here](https://github.com/excalidraw/excalidraw/blob/master/src/excalidraw-app/index.tsx).

### Restore utilities

#### `restoreAppState`

**_Signature_**

<pre>
restoreAppState(appState: <a href="https://github.com/excalidraw/excalidraw/blob/master/src/data/types.ts#L17">ImportedDataState["appState"]</a>, localAppState: Partial<<a href="https://github.com/excalidraw/excalidraw/blob/master/src/types.ts#L42">AppState</a>> | null): <a href="https://github.com/excalidraw/excalidraw/blob/master/src/types.ts#L42">AppState</a>
</pre>

**_How to use_**

```js
import { restoreAppState } from "@excalidraw/excalidraw-next";
```

This function will make sure all the keys have appropriate values in [appState](https://github.com/excalidraw/excalidraw/blob/master/src/types.ts#L42) and if any key is missing, it will be set to default value.

When `localAppState` is supplied, it's used in place of values that are missing (`undefined`) in `appState` instead of defaults. Use this as a way to not override user's defaults if you persist them. Required: supply `null`/`undefined` if not applicable.

#### `restoreElements`

**_Signature_**

<pre>
restoreElements(elements: <a href="https://github.com/excalidraw/excalidraw/blob/master/src/data/types.ts#L16">ImportedDataState["elements"]</a>, localElements: <a href="https://github.com/excalidraw/excalidraw/blob/master/src/data/types.ts#L16">ExcalidrawElement[]</a> | null | undefined): <a href="https://github.com/excalidraw/excalidraw/blob/master/src/element/types.ts#L78">ExcalidrawElement[]</a>
</pre>

**_How to use_**

```js
import { restoreElements } from "@excalidraw/excalidraw-next";
```

This function will make sure all properties of element is correctly set and if any attribute is missing, it will be set to default value.

When `localElements` are supplied, they are used to ensure that existing restored elements reuse `version` (and increment it), and regenerate `versionNonce`. Use this when you import elements which may already be present in the scene to ensure that you do not disregard the newly imported elements if you're using element version to detect the updates.

#### `restore`

**_Signature_**

<pre>
restoreElements(data: <a href="https://github.com/excalidraw/excalidraw/blob/master/src/data/types.ts#L12">ImportedDataState</a>, localAppState: Partial<<a href="https://github.com/excalidraw/excalidraw/blob/master/src/types.ts#L42">AppState</a>> | null | undefined, localElements: <a href="https://github.com/excalidraw/excalidraw/blob/master/src/data/types.ts#L16">ExcalidrawElement[]</a> | null | undefined): <a href="https://github.com/excalidraw/excalidraw/blob/master/src/data/types.ts#L4">DataState</a>
</pre>

See [`restoreAppState()`](https://github.com/excalidraw/excalidraw/blob/master/src/packages/excalidraw/README.md#restoreAppState) about `localAppState`, and [`restoreElements()`](https://github.com/excalidraw/excalidraw/blob/master/src/packages/excalidraw/README.md#restoreElements) about `localElements`.

**_How to use_**

```js
import { restore } from "@excalidraw/excalidraw-next";
```

This function makes sure elements and state is set to appropriate values and set to default value if not present. It is a combination of [restoreElements](#restoreElements) and [restoreAppState](#restoreAppState).

### Export utilities

#### `exportToCanvas`

**_Signature_**

<pre
>exportToCanvas({
  elements,
  appState
  getDimensions,
}: <a href="https://github.com/excalidraw/excalidraw/blob/master/src/packages/utils.ts#L10">ExportOpts</a>
</pre>

| Name | Type | Default | Description |
| --- | --- | --- | --- |
| elements | [Excalidraw Element []](https://github.com/excalidraw/excalidraw/blob/master/src/element/types) |  | The elements to be exported to canvas |
| appState | [AppState](https://github.com/excalidraw/excalidraw/blob/master/src/packages/utils.ts#L12) | [defaultAppState](https://github.com/excalidraw/excalidraw/blob/master/src/appState.ts#L11) | The app state of the scene |
| getDimensions | `(width: number, height: number) => {width: number, height: number, scale: number)` | `(width, height) => ({ width, height, scale: 1 })` | A function which returns the width, height and scale with which canvas is to be exported. |

**How to use**

```js
import { exportToCanvas } from "@excalidraw/excalidraw-next";
```

This function returns the canvas with the exported elements, appState and dimensions.

#### `exportToBlob`

**_Signature_**

<pre>
exportToBlob(
  opts: <a href="https://github.com/excalidraw/excalidraw/blob/master/src/packages/utils.ts#L10">ExportOpts</a> & {
  mimeType?: string,
  quality?: number;
})
</pre>

| Name | Type | Default | Description |
| --- | --- | --- | --- |
| opts |  |  | This param is passed to `exportToCanvas`. You can refer to [`exportToCanvas`](#exportToCanvas) |
| mimeType | string | "image/png" | Indicates the image format |
| quality | number | 0.92 | A value between 0 and 1 indicating the [image quality](https://developer.mozilla.org/en-US/docs/Web/API/HTMLCanvasElement/toBlob#parameters). Applies only to `image/jpeg`/`image/webp` MIME types. |

**How to use**

```js
import { exportToBlob } from "@excalidraw/excalidraw-next";
```

Returns a promise which resolves with a [blob](https://developer.mozilla.org/en-US/docs/Web/API/Blob). It internally uses [canvas.ToBlob](https://developer.mozilla.org/en-US/docs/Web/API/HTMLCanvasElement/toBlob).

#### `exportToSvg`

**_Signature_**

<pre>
exportToSvg({
  elements: <a href="https://github.com/excalidraw/excalidraw/blob/master/src/element/types.ts#L78">ExcalidrawElement[]</a>,
  appState: <a href="https://github.com/excalidraw/excalidraw/blob/master/src/types.ts#L42">AppState</a>,
  exportPadding?: number,
  metadata?: string,
})
</pre>

| Name | Type | Default | Description |
| --- | --- | --- | --- |
| elements | [Excalidraw Element []](https://github.com/excalidraw/excalidraw/blob/master/src/element/types.ts#L78) |  | The elements to exported as svg |
| appState | [AppState](https://github.com/excalidraw/excalidraw/blob/master/src/types.ts#L42) | [defaultAppState](https://github.com/excalidraw/excalidraw/blob/master/src/appState.ts#L11) | The app state of the scene |
| exportPadding | number | 10 | The padding to be added on canvas |

This function returns a promise which resolves to svg of the exported drawing.

##### Additional attributes of appState for `export\*` APIs

| Name | Type | Default | Description |
| --- | --- | --- | --- |
| exportBackground | boolean | true | Indicates whether background should be exported |
| viewBackgroundColor | string | #fff | The default background color |
| exportWithDarkMode | boolean | false | Indicates whether to export with dark mode |
| exportEmbedScene | boolean | false | Indicates whether scene data should be embedded in svg. This will increase the svg size. |

### Extra API's

#### `serializeAsJSON`

**_Signature_**

<pre>
serializeAsJSON({
  elements: <a href="https://github.com/excalidraw/excalidraw/blob/master/src/element/types.ts#L78">ExcalidrawElement[]</a>,
  appState: <a href="https://github.com/excalidraw/excalidraw/blob/master/src/types.ts#L42">AppState</a>,
}): string
</pre>

Takes the scene elements and state and returns a JSON string. Deleted `elements`as well as most properties from `AppState` are removed from the resulting JSON. (see [`serializeAsJSON()`](https://github.com/excalidraw/excalidraw/blob/master/src/data/json.ts#L16) source for details).

#### `getSceneVersion`

**How to use**

<pre>
import { getSceneVersion } from "@excalidraw/excalidraw-next";
getSceneVersion(elements:  <a href="https://github.com/excalidraw/excalidraw/blob/master/src/element/types.ts#L78">ExcalidrawElement[]</a>)
</pre>

This function returns the current scene version.

#### `isInvisiblySmallElement`

**_Signature_**

<pre>
isInvisiblySmallElement(element:  <a href="https://github.com/excalidraw/excalidraw/blob/master/src/element/types.ts#L78">ExcalidrawElement</a>): boolean
</pre>

**How to use**

```js
import { isInvisiblySmallElement } from "@excalidraw/excalidraw-next";
```

Returns `true` if element is invisibly small (e.g. width & height are zero).

#### `getElementMap`

**_Signature_**

<pre>
getElementsMap(elements:  <a href="https://github.com/excalidraw/excalidraw/blob/master/src/element/types.ts#L78">ExcalidrawElement[]</a>): {[id: string]: <a href="https://github.com/excalidraw/excalidraw/blob/master/src/element/types.ts#L78">ExcalidrawElement</a>}
</pre>

**How to use**

```js
import { getElementsMap } from "@excalidraw/excalidraw-next";
```

This function returns an object where each element is mapped to its id.

#### `loadLibraryFromBlob`

```js
import { loadLibraryFromBlob } from "@excalidraw/excalidraw-next";
```

**_Signature_**

<pre>
loadLibraryFromBlob(blob: <a href="https://developer.mozilla.org/en-US/docs/Web/API/Blob">Blob</a>)
</pre>

This function loads the library from the blob.

#### `loadFromBlob`

**How to use**

```js
import { loadFromBlob } from "@excalidraw/excalidraw-next";
```

**Signature**

<pre>
loadFromBlob(blob: <a href="https://developer.mozilla.org/en-US/docs/Web/API/Blob">Blob</a>, localAppState:  <a href="https://github.com/excalidraw/excalidraw/blob/master/src/types.ts#L42">AppState</a> | null)
</pre>

This function loads the scene data from the blob. If you pass `localAppState`, `localAppState` value will be preferred over the `appState` derived from `blob`

#### `getFreeDrawSvgPath`

**How to use**

```js
import { getFreeDrawSvgPath } from "@excalidraw/excalidraw-next";
```

**Signature**

<pre>
getFreeDrawSvgPath(element: <a href="https://github.com/excalidraw/excalidraw/blob/master/src/element/types.ts#L127">ExcalidrawFreeDrawElement</a>
</pre>

This function returns the free draw svg path for the element.

### Exported constants

#### `FONT_FAMILY`

**How to use**

```js
import { FONT_FAMILY } from "@excalidraw/excalidraw-next";
```

`FONT_FAMILY` contains all the font families used in `Excalidraw` as explained below

| Font Family | Description          |
| ----------- | -------------------- |
| Virgil      | The handwritten font |
| Helvetica   | The Normal Font      |
| Cascadia    | The Code Font        |

Defaults to `FONT_FAMILY.Virgil` unless passed in `initialData.appState.currentItemFontFamily`.

#### `THEME`

**How to use**

```js
import { THEME } from "@excalidraw/excalidraw-next";
```

`THEME` contains all the themes supported by `Excalidraw` as explained below

| Theme | Description     |
| ----- | --------------- |
| LIGHT | The light theme |
| DARK  | The Dark theme  |

Defaults to `THEME.LIGHT` unless passed in `initialData.appState.theme`

## Need help?

Check out the existing [Q&A](https://github.com/excalidraw/excalidraw/discussions?discussions_q=label%3Apackage%3Aexcalidraw). If you have any queries or need help, ask us [here](https://github.com/excalidraw/excalidraw/discussions?discussions_q=label%3Apackage%3Aexcalidraw).<|MERGE_RESOLUTION|>--- conflicted
+++ resolved
@@ -624,7 +624,6 @@
 
 In case you want to prevent the excalidraw paste action you must return `false`, it will stop the native excalidraw clipboard management flow (nothing will be pasted into the scene).
 
-<<<<<<< HEAD
 #### `onDrop`
 
 This callback is triggered if passed when something is dropped into the scene. You can use this callback in case you want to do something additional when the drop event occurs.
@@ -641,10 +640,7 @@
 
 No, Excalidraw package doesn't come with collaboration built in, since the implementation is specific to each host app. We expose APIs which you can use to communicate with Excalidraw which you can use to implement it. You can check our own implementation [here](https://github.com/excalidraw/excalidraw/blob/master/src/excalidraw-app/index.tsx).
 
-### importLibrary
-=======
-#### `importLibrary`
->>>>>>> bf2dbc29
+### `importLibrary`
 
 Imports library from given URL. You should call this on `hashchange`, passing the `addLibrary` value if you detect it as shown below. Optionally pass a CSRF `token` to skip prompting during installation (retrievable via `token` key from the url coming from [https://libraries.excalidraw.com](https://libraries.excalidraw.com/)).
 
@@ -694,7 +690,6 @@
 
 This prop implies whether to focus the Excalidraw component on page load. Defaults to false.
 
-<<<<<<< HEAD
 ### onBeforeTextEdit
 
 Callback to be triggered when a text element is about to be edited. The string returned will replace the element's text. If `null` is returned, the TextElement will not be changed. Use this to pre-process text before editing.
@@ -711,10 +706,7 @@
 (textElement: ExcalidrawTextElement, textToSubmit:string, isDeleted:boolean) => string
 </pre>
 
-### generateIdForFile
-=======
-#### `generateIdForFile`
->>>>>>> bf2dbc29
+### `generateIdForFile`
 
 Allows you to override `id` generation for files added on canvas (images). By default, an SHA-1 digest of the file is used.
 
