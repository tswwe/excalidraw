--- conflicted
+++ resolved
@@ -1,11 +1,6 @@
 {
-<<<<<<< HEAD
   "name": "@zsviczian/excalidraw",
-  "version": "0.9.0-obsidian-13",
-=======
-  "name": "@excalidraw/excalidraw",
-  "version": "0.10.0",
->>>>>>> 6eecadce
+  "version": "0.10.0-obsidian-1",
   "main": "main.js",
   "types": "types/packages/excalidraw/index.d.ts",
   "files": [
