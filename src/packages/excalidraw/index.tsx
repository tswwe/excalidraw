import React, { useEffect, forwardRef } from "react";
import "./publicPath";

import { InitializeApp } from "../../components/InitializeApp";
import App from "../../components/App";

import "../../css/app.scss";
import "../../css/styles.scss";

import { AppProps, ExcalidrawAPIRefValue, ExcalidrawProps } from "../../types";
import { defaultLang } from "../../i18n";
import { DEFAULT_UI_OPTIONS } from "../../constants";

const Excalidraw = (props: ExcalidrawProps) => {
  const {
    onChange,
    initialData,
    excalidrawRef,
    onCollabButtonClick,
    isCollaborating,
    onPointerUpdate,
    renderTopRightUI,
    renderFooter,
    langCode = defaultLang.code,
    viewModeEnabled,
    zenModeEnabled,
    gridModeEnabled,
    libraryReturnUrl,
    theme,
    name,
    renderCustomStats,
    onPaste,
    detectScroll = true,
    handleKeyboardGlobally = false,
    onLibraryChange,
    autoFocus = false,
    generateIdForFile,
  } = props;

  const canvasActions = props.UIOptions?.canvasActions;

  const UIOptions: AppProps["UIOptions"] = {
    canvasActions: {
      ...DEFAULT_UI_OPTIONS.canvasActions,
      ...canvasActions,
    },
  };

  if (canvasActions?.export) {
    UIOptions.canvasActions.export.saveFileToDisk =
      canvasActions.export?.saveFileToDisk ??
      DEFAULT_UI_OPTIONS.canvasActions.export.saveFileToDisk;
  }

  useEffect(() => {
    // Block pinch-zooming on iOS outside of the content area
    const handleTouchMove = (event: TouchEvent) => {
      // @ts-ignore
      if (typeof event.scale === "number" && event.scale !== 1) {
        event.preventDefault();
      }
    };

    document.addEventListener("touchmove", handleTouchMove, {
      passive: false,
    });

    return () => {
      document.removeEventListener("touchmove", handleTouchMove);
    };
  }, []);

  return (
    <InitializeApp langCode={langCode}>
      <App
        onChange={onChange}
        initialData={initialData}
        excalidrawRef={excalidrawRef}
        onCollabButtonClick={onCollabButtonClick}
        isCollaborating={isCollaborating}
        onPointerUpdate={onPointerUpdate}
        renderTopRightUI={renderTopRightUI}
        renderFooter={renderFooter}
        langCode={langCode}
        viewModeEnabled={viewModeEnabled}
        zenModeEnabled={zenModeEnabled}
        gridModeEnabled={gridModeEnabled}
        libraryReturnUrl={libraryReturnUrl}
        theme={theme}
        name={name}
        renderCustomStats={renderCustomStats}
        UIOptions={UIOptions}
        onPaste={onPaste}
        detectScroll={detectScroll}
        handleKeyboardGlobally={handleKeyboardGlobally}
        onLibraryChange={onLibraryChange}
        autoFocus={autoFocus}
        generateIdForFile={generateIdForFile}
      />
    </InitializeApp>
  );
};

type PublicExcalidrawProps = Omit<ExcalidrawProps, "forwardedRef">;

const areEqual = (
  prevProps: PublicExcalidrawProps,
  nextProps: PublicExcalidrawProps,
) => {
  const {
    initialData: prevInitialData,
    UIOptions: prevUIOptions = {},
    ...prev
  } = prevProps;
  const {
    initialData: nextInitialData,
    UIOptions: nextUIOptions = {},
    ...next
  } = nextProps;

  // comparing UIOptions
  const prevUIOptionsKeys = Object.keys(prevUIOptions) as (keyof Partial<
    typeof DEFAULT_UI_OPTIONS
  >)[];
  const nextUIOptionsKeys = Object.keys(nextUIOptions) as (keyof Partial<
    typeof DEFAULT_UI_OPTIONS
  >)[];

  if (prevUIOptionsKeys.length !== nextUIOptionsKeys.length) {
    return false;
  }

  const isUIOptionsSame = prevUIOptionsKeys.every((key) => {
    if (key === "canvasActions") {
      const canvasOptionKeys = Object.keys(
        prevUIOptions.canvasActions!,
      ) as (keyof Partial<typeof DEFAULT_UI_OPTIONS.canvasActions>)[];
      canvasOptionKeys.every((key) => {
        if (
          key === "export" &&
          prevUIOptions?.canvasActions?.export &&
          nextUIOptions?.canvasActions?.export
        ) {
          return (
            prevUIOptions.canvasActions.export.saveFileToDisk ===
            nextUIOptions.canvasActions.export.saveFileToDisk
          );
        }
        return (
          prevUIOptions?.canvasActions?.[key] ===
          nextUIOptions?.canvasActions?.[key]
        );
      });
    }
    return true;
  });

  const prevKeys = Object.keys(prevProps) as (keyof typeof prev)[];
  const nextKeys = Object.keys(nextProps) as (keyof typeof next)[];
  return (
    isUIOptionsSame &&
    prevKeys.length === nextKeys.length &&
    prevKeys.every((key) => prev[key] === next[key])
  );
};

const forwardedRefComp = forwardRef<
  ExcalidrawAPIRefValue,
  PublicExcalidrawProps
>((props, ref) => <Excalidraw {...props} excalidrawRef={ref} />);
export default React.memo(forwardedRefComp, areEqual);
export {
  getSceneVersion,
  getElementMap,
  isInvisiblySmallElement,
  getNonDeletedElements,
} from "../../element";
export { defaultLang, languages } from "../../i18n";
export { restore, restoreAppState, restoreElements } from "../../data/restore";
export {
  exportToCanvas,
  exportToBlob,
  exportToSvg,
  serializeAsJSON,
  loadLibraryFromBlob,
  loadFromBlob,
  getFreeDrawSvgPath,
} from "../../packages/utils";
<<<<<<< HEAD
export { FONT_FAMILY, THEME } from "../../constants";

export {
  mutateElement,
  newElementWith,
  bumpVersion,
} from "../../element/mutateElement";
=======
export { isLinearElement } from "../../element/typeChecks";

export { FONT_FAMILY, THEME } from "../../constants";
>>>>>>> 0f024422
<|MERGE_RESOLUTION|>--- conflicted
+++ resolved
@@ -186,16 +186,12 @@
   loadFromBlob,
   getFreeDrawSvgPath,
 } from "../../packages/utils";
-<<<<<<< HEAD
+export { isLinearElement } from "../../element/typeChecks";
+
 export { FONT_FAMILY, THEME } from "../../constants";
 
 export {
   mutateElement,
   newElementWith,
   bumpVersion,
-} from "../../element/mutateElement";
-=======
-export { isLinearElement } from "../../element/typeChecks";
-
-export { FONT_FAMILY, THEME } from "../../constants";
->>>>>>> 0f024422
+} from "../../element/mutateElement";