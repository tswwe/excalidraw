--- conflicted
+++ resolved
@@ -1,12 +1,9 @@
 const path = require("path");
 const autoprefixer = require("autoprefixer");
-<<<<<<< HEAD
 const webpack = require("webpack");
 const BundleAnalyzerPlugin =
   require("webpack-bundle-analyzer").BundleAnalyzerPlugin;
-=======
 const { parseEnvVariables } = require("./env");
->>>>>>> 06db702b
 
 module.exports = {
   mode: "development",
@@ -93,17 +90,14 @@
     },
   },
   plugins: [
-<<<<<<< HEAD
     ...(process.env.ANALYZER === "true" ? [new BundleAnalyzerPlugin()] : []),
     new webpack.optimize.LimitChunkCountPlugin({ maxChunks: 1 }),
-=======
     new webpack.EvalSourceMapDevToolPlugin({ exclude: /vendor/ }),
     new webpack.DefinePlugin({
       "process.env": parseEnvVariables(
         path.resolve(__dirname, "../../../.env.development"),
       ),
     }),
->>>>>>> 06db702b
   ],
   externals: {
     react: {
