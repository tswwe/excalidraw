--- conflicted
+++ resolved
@@ -87,11 +87,8 @@
   | ExcalidrawGenericElement
   | ExcalidrawTextElement
   | ExcalidrawLinearElement
-<<<<<<< HEAD
+  | ExcalidrawFreeDrawElement
   | ExcalidrawImageElement;
-=======
-  | ExcalidrawFreeDrawElement;
->>>>>>> 5cd92154
 
 export type NonDeleted<TElement extends ExcalidrawElement> = TElement & {
   isDeleted: false;
