--- conflicted
+++ resolved
@@ -13,10 +13,6 @@
 
 export class AbortError extends DOMException {
   constructor(message: string = "Request Aborted") {
-<<<<<<< HEAD
-    super(message);
-=======
     super(message, "AbortError");
->>>>>>> 54739cd2
   }
 }