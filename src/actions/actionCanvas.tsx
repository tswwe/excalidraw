import { ColorPicker } from "../components/ColorPicker";
import { zoomIn, zoomOut } from "../components/icons";
import { ToolButton } from "../components/ToolButton";
import { DarkModeToggle } from "../components/DarkModeToggle";
import { THEME, ZOOM_STEP } from "../constants";
import { getCommonBounds, getNonDeletedElements } from "../element";
import { ExcalidrawElement } from "../element/types";
import { t } from "../i18n";
import { CODES, KEYS } from "../keys";
import { getNormalizedZoom, getSelectedElements } from "../scene";
import { centerScrollOn } from "../scene/scroll";
import { getNewZoom } from "../scene/zoom";
import { AppState, NormalizedZoomValue } from "../types";
import { getShortcutKey } from "../utils";
import { register } from "./register";
import { Tooltip } from "../components/Tooltip";
import { newElementWith } from "../element/mutateElement";
import { getDefaultAppState } from "../appState";
import ClearCanvas from "../components/ClearCanvas";

export const actionChangeViewBackgroundColor = register({
  name: "changeViewBackgroundColor",
  perform: (_, appState, value) => {
    return {
      appState: { ...appState, ...value },
      commitToHistory: !!value.viewBackgroundColor,
    };
  },
  PanelComponent: ({ appState, updateData }) => {
    return (
      <div style={{ position: "relative" }}>
        <ColorPicker
          label={t("labels.canvasBackground")}
          type="canvasBackground"
          color={appState.viewBackgroundColor}
          onChange={(color) => updateData({ viewBackgroundColor: color })}
          isActive={appState.openPopup === "canvasColorPicker"}
          setActive={(active) =>
            updateData({ openPopup: active ? "canvasColorPicker" : null })
          }
          data-testid="canvas-background-picker"
        />
      </div>
    );
  },
});

export const actionClearCanvas = register({
  name: "clearCanvas",
<<<<<<< HEAD
  perform: (elements, appState: AppState, _, app) => {
    app.imageCache.clear();

=======
  perform: (elements, appState) => {
>>>>>>> 0f024422
    return {
      elements: elements.map((element) =>
        newElementWith(element, { isDeleted: true }),
      ),
      appState: {
        ...getDefaultAppState(),
        files: {},
        theme: appState.theme,
        elementLocked: appState.elementLocked,
        exportBackground: appState.exportBackground,
        exportEmbedScene: appState.exportEmbedScene,
        gridSize: appState.gridSize,
        showStats: appState.showStats,
        pasteDialog: appState.pasteDialog,
      },
      commitToHistory: true,
    };
  },

  PanelComponent: ({ updateData }) => <ClearCanvas onConfirm={updateData} />,
});

export const actionZoomIn = register({
  name: "zoomIn",
  perform: (_elements, appState) => {
    const zoom = getNewZoom(
      getNormalizedZoom(appState.zoom.value + ZOOM_STEP),
      appState.zoom,
      { left: appState.offsetLeft, top: appState.offsetTop },
      { x: appState.width / 2, y: appState.height / 2 },
    );
    return {
      appState: {
        ...appState,
        zoom,
      },
      commitToHistory: false,
    };
  },
  PanelComponent: ({ updateData }) => (
    <ToolButton
      type="button"
      icon={zoomIn}
      title={`${t("buttons.zoomIn")} — ${getShortcutKey("CtrlOrCmd++")}`}
      aria-label={t("buttons.zoomIn")}
      onClick={() => {
        updateData(null);
      }}
      size="small"
    />
  ),
  keyTest: (event) =>
    (event.code === CODES.EQUAL || event.code === CODES.NUM_ADD) &&
    (event[KEYS.CTRL_OR_CMD] || event.shiftKey),
});

export const actionZoomOut = register({
  name: "zoomOut",
  perform: (_elements, appState) => {
    const zoom = getNewZoom(
      getNormalizedZoom(appState.zoom.value - ZOOM_STEP),
      appState.zoom,
      { left: appState.offsetLeft, top: appState.offsetTop },
      { x: appState.width / 2, y: appState.height / 2 },
    );

    return {
      appState: {
        ...appState,
        zoom,
      },
      commitToHistory: false,
    };
  },
  PanelComponent: ({ updateData }) => (
    <ToolButton
      type="button"
      icon={zoomOut}
      title={`${t("buttons.zoomOut")} — ${getShortcutKey("CtrlOrCmd+-")}`}
      aria-label={t("buttons.zoomOut")}
      onClick={() => {
        updateData(null);
      }}
      size="small"
    />
  ),
  keyTest: (event) =>
    (event.code === CODES.MINUS || event.code === CODES.NUM_SUBTRACT) &&
    (event[KEYS.CTRL_OR_CMD] || event.shiftKey),
});

export const actionResetZoom = register({
  name: "resetZoom",
  perform: (_elements, appState) => {
    return {
      appState: {
        ...appState,
        zoom: getNewZoom(
          1 as NormalizedZoomValue,
          appState.zoom,
          { left: appState.offsetLeft, top: appState.offsetTop },
          {
            x: appState.width / 2,
            y: appState.height / 2,
          },
        ),
      },
      commitToHistory: false,
    };
  },
  PanelComponent: ({ updateData, appState }) => (
    <Tooltip label={t("buttons.resetZoom")}>
      <ToolButton
        type="button"
        className="reset-zoom-button"
        title={t("buttons.resetZoom")}
        aria-label={t("buttons.resetZoom")}
        onClick={() => {
          updateData(null);
        }}
        size="small"
      >
        {(appState.zoom.value * 100).toFixed(0)}%
      </ToolButton>
    </Tooltip>
  ),
  keyTest: (event) =>
    (event.code === CODES.ZERO || event.code === CODES.NUM_ZERO) &&
    (event[KEYS.CTRL_OR_CMD] || event.shiftKey),
});

const zoomValueToFitBoundsOnViewport = (
  bounds: [number, number, number, number],
  viewportDimensions: { width: number; height: number },
) => {
  const [x1, y1, x2, y2] = bounds;
  const commonBoundsWidth = x2 - x1;
  const zoomValueForWidth = viewportDimensions.width / commonBoundsWidth;
  const commonBoundsHeight = y2 - y1;
  const zoomValueForHeight = viewportDimensions.height / commonBoundsHeight;
  const smallestZoomValue = Math.min(zoomValueForWidth, zoomValueForHeight);
  const zoomAdjustedToSteps =
    Math.floor(smallestZoomValue / ZOOM_STEP) * ZOOM_STEP;
  const clampedZoomValueToFitElements = Math.min(
    Math.max(zoomAdjustedToSteps, ZOOM_STEP),
    1,
  );
  return clampedZoomValueToFitElements as NormalizedZoomValue;
};

const zoomToFitElements = (
  elements: readonly ExcalidrawElement[],
  appState: Readonly<AppState>,
  zoomToSelection: boolean,
) => {
  const nonDeletedElements = getNonDeletedElements(elements);
  const selectedElements = getSelectedElements(nonDeletedElements, appState);

  const commonBounds =
    zoomToSelection && selectedElements.length > 0
      ? getCommonBounds(selectedElements)
      : getCommonBounds(nonDeletedElements);

  const zoomValue = zoomValueToFitBoundsOnViewport(commonBounds, {
    width: appState.width,
    height: appState.height,
  });
  const newZoom = getNewZoom(zoomValue, appState.zoom, {
    left: appState.offsetLeft,
    top: appState.offsetTop,
  });

  const [x1, y1, x2, y2] = commonBounds;
  const centerX = (x1 + x2) / 2;
  const centerY = (y1 + y2) / 2;
  return {
    appState: {
      ...appState,
      ...centerScrollOn({
        scenePoint: { x: centerX, y: centerY },
        viewportDimensions: {
          width: appState.width,
          height: appState.height,
        },
        zoom: newZoom,
      }),
      zoom: newZoom,
    },
    commitToHistory: false,
  };
};

export const actionZoomToSelected = register({
  name: "zoomToSelection",
  perform: (elements, appState) => zoomToFitElements(elements, appState, true),
  keyTest: (event) =>
    event.code === CODES.TWO &&
    event.shiftKey &&
    !event.altKey &&
    !event[KEYS.CTRL_OR_CMD],
});

export const actionZoomToFit = register({
  name: "zoomToFit",
  perform: (elements, appState) => zoomToFitElements(elements, appState, false),
  keyTest: (event) =>
    event.code === CODES.ONE &&
    event.shiftKey &&
    !event.altKey &&
    !event[KEYS.CTRL_OR_CMD],
});

export const actionToggleTheme = register({
  name: "toggleTheme",
  perform: (_, appState, value) => {
    return {
      appState: {
        ...appState,
        theme:
          value || (appState.theme === THEME.LIGHT ? THEME.DARK : THEME.LIGHT),
      },
      commitToHistory: false,
    };
  },
  PanelComponent: ({ appState, updateData }) => (
    <div style={{ marginInlineStart: "0.25rem" }}>
      <DarkModeToggle
        value={appState.theme}
        onChange={(theme) => {
          updateData(theme);
        }}
      />
    </div>
  ),
  keyTest: (event) => event.altKey && event.shiftKey && event.code === CODES.D,
});<|MERGE_RESOLUTION|>--- conflicted
+++ resolved
@@ -47,13 +47,8 @@
 
 export const actionClearCanvas = register({
   name: "clearCanvas",
-<<<<<<< HEAD
-  perform: (elements, appState: AppState, _, app) => {
+  perform: (elements, appState, _, app) => {
     app.imageCache.clear();
-
-=======
-  perform: (elements, appState) => {
->>>>>>> 0f024422
     return {
       elements: elements.map((element) =>
         newElementWith(element, { isDeleted: true }),
