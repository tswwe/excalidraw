import {
  ExcalidrawElement,
  ExcalidrawSelectionElement,
  FontFamilyValues,
} from "../element/types";
import { AppState, NormalizedZoomValue } from "../types";
import { ImportedDataState } from "./types";
import { getNormalizedDimensions, isInvisiblySmallElement } from "../element";
import { isLinearElementType } from "../element/typeChecks";
import { randomId } from "../random";
import {
  DEFAULT_FONT_FAMILY,
  DEFAULT_TEXT_ALIGN,
  DEFAULT_VERTICAL_ALIGN,
  FONT_FAMILY,
} from "../constants";
import { getDefaultAppState } from "../appState";
<<<<<<< HEAD
import { loadImage, convertStringToHash } from "../renderer/renderElement";
=======
import { LinearElementEditor } from "../element/linearElementEditor";
>>>>>>> 5cd92154

type RestoredAppState = Omit<
  AppState,
  "offsetTop" | "offsetLeft" | "width" | "height"
>;

export const AllowedExcalidrawElementTypes: Record<
  ExcalidrawElement["type"],
  true
> = {
  selection: true,
  text: true,
  rectangle: true,
  diamond: true,
  ellipse: true,
  line: true,
  arrow: true,
  freedraw: true,
};

export type RestoredDataState = {
  elements: ExcalidrawElement[];
  appState: RestoredAppState;
};

const getFontFamilyByName = (fontFamilyName: string): FontFamilyValues => {
  if (Object.keys(FONT_FAMILY).includes(fontFamilyName)) {
    return FONT_FAMILY[
      fontFamilyName as keyof typeof FONT_FAMILY
    ] as FontFamilyValues;
  }
  return DEFAULT_FONT_FAMILY;
};

const restoreElementWithProperties = <
  T extends ExcalidrawElement,
  K extends keyof Omit<
    Required<T>,
    Exclude<keyof ExcalidrawElement, "type" | "x" | "y">
  >
>(
  element: Required<T>,
  extra: Pick<T, K>,
): T => {
  const base: Pick<T, keyof ExcalidrawElement> = {
    type: (extra as Partial<T>).type || element.type,
    // all elements must have version > 0 so getSceneVersion() will pick up
    // newly added elements
    version: element.version || 1,
    versionNonce: element.versionNonce ?? 0,
    isDeleted: element.isDeleted ?? false,
    id: element.id || randomId(),
    fillStyle: element.fillStyle || "hachure",
    strokeWidth: element.strokeWidth || 1,
    strokeStyle: element.strokeStyle ?? "solid",
    roughness: element.roughness ?? 1,
    opacity: element.opacity == null ? 100 : element.opacity,
    angle: element.angle || 0,
    x: (extra as Partial<T>).x ?? element.x ?? 0,
    y: (extra as Partial<T>).y ?? element.y ?? 0,
    strokeColor: element.strokeColor,
    backgroundColor: element.backgroundColor,
    width: element.width || 0,
    height: element.height || 0,
    seed: element.seed ?? 1,
    groupIds: element.groupIds ?? [],
    strokeSharpness:
      element.strokeSharpness ??
      (isLinearElementType(element.type) ? "round" : "sharp"),
    boundElementIds: element.boundElementIds ?? [],
  };

  return ({
    ...base,
    ...getNormalizedDimensions(base),
    ...extra,
  } as unknown) as T;
};

const restoreElement = (
  element: Exclude<ExcalidrawElement, ExcalidrawSelectionElement>,
): typeof element => {
  switch (element.type) {
    case "text":
      let fontSize = element.fontSize;
      let fontFamily = element.fontFamily;
      if ("font" in element) {
        const [fontPx, _fontFamily]: [
          string,
          string,
        ] = (element as any).font.split(" ");
        fontSize = parseInt(fontPx, 10);
        fontFamily = getFontFamilyByName(_fontFamily);
      }
      return restoreElementWithProperties(element, {
        fontSize,
        fontFamily,
        text: element.text ?? "",
        baseline: element.baseline,
        textAlign: element.textAlign || DEFAULT_TEXT_ALIGN,
        verticalAlign: element.verticalAlign || DEFAULT_VERTICAL_ALIGN,
      });
<<<<<<< HEAD
    case "image":
      const imageData = element.imageData;
      const imageId = convertStringToHash(imageData);

      const result = restoreElementWithProperties(element, {
        imageData,
        imageId,
      });
      loadImage(result);
      return result;
    case "draw":
=======
    case "freedraw": {
      return restoreElementWithProperties(element, {
        points: element.points,
        lastCommittedPoint: null,
        simulatePressure: element.simulatePressure,
        pressures: element.pressures,
      });
    }
>>>>>>> 5cd92154
    case "line":
    // @ts-ignore LEGACY type
    // eslint-disable-next-line no-fallthrough
    case "draw":
    case "arrow": {
      const {
        startArrowhead = null,
        endArrowhead = element.type === "arrow" ? "arrow" : null,
      } = element;

      let x = element.x;
      let y = element.y;
      let points = // migrate old arrow model to new one
        !Array.isArray(element.points) || element.points.length < 2
          ? [
              [0, 0],
              [element.width, element.height],
            ]
          : element.points;

      if (points[0][0] !== 0 || points[0][1] !== 0) {
        ({ points, x, y } = LinearElementEditor.getNormalizedPoints(element));
      }

      return restoreElementWithProperties(element, {
        type:
          (element.type as ExcalidrawElement["type"] | "draw") === "draw"
            ? "line"
            : element.type,
        startBinding: element.startBinding,
        endBinding: element.endBinding,
        lastCommittedPoint: null,
        startArrowhead,
        endArrowhead,
        points,
        x,
        y,
      });
    }
    // generic elements
    case "ellipse":
      return restoreElementWithProperties(element, {});
    case "rectangle":
      return restoreElementWithProperties(element, {});
    case "diamond":
      return restoreElementWithProperties(element, {});

    // Don't use default case so as to catch a missing an element type case.
    // We also don't want to throw, but instead return void so we filter
    // out these unsupported elements from the restored array.
  }
};

export const restoreElements = (
  elements: ImportedDataState["elements"],
): ExcalidrawElement[] => {
  return (elements || []).reduce((elements, element) => {
    // filtering out selection, which is legacy, no longer kept in elements,
    // and causing issues if retained
    if (element.type !== "selection" && !isInvisiblySmallElement(element)) {
      const migratedElement = restoreElement(element);
      if (migratedElement) {
        elements.push(migratedElement);
      }
    }
    return elements;
  }, [] as ExcalidrawElement[]);
};

export const restoreAppState = (
  appState: ImportedDataState["appState"],
  localAppState: Partial<AppState> | null,
): RestoredAppState => {
  appState = appState || {};

  const defaultAppState = getDefaultAppState();
  const nextAppState = {} as typeof defaultAppState;

  for (const [key, val] of Object.entries(defaultAppState) as [
    keyof typeof defaultAppState,
    any,
  ][]) {
    const restoredValue = appState[key];
    const localValue = localAppState ? localAppState[key] : undefined;
    (nextAppState as any)[key] =
      restoredValue !== undefined
        ? restoredValue
        : localValue !== undefined
        ? localValue
        : val;
  }

  return {
    ...nextAppState,
    elementType: AllowedExcalidrawElementTypes[nextAppState.elementType]
      ? nextAppState.elementType
      : "selection",
    // Migrates from previous version where appState.zoom was a number
    zoom:
      typeof appState.zoom === "number"
        ? {
            value: appState.zoom as NormalizedZoomValue,
            translation: defaultAppState.zoom.translation,
          }
        : appState.zoom || defaultAppState.zoom,
  };
};

export const restore = (
  data: ImportedDataState | null,
  /**
   * Local AppState (`this.state` or initial state from localStorage) so that we
   * don't overwrite local state with default values (when values not
   * explicitly specified).
   * Supply `null` if you can't get access to it.
   */
  localAppState: Partial<AppState> | null | undefined,
): RestoredDataState => {
  return {
    elements: restoreElements(data?.elements),
    appState: restoreAppState(data?.appState, localAppState || null),
  };
};<|MERGE_RESOLUTION|>--- conflicted
+++ resolved
@@ -15,11 +15,8 @@
   FONT_FAMILY,
 } from "../constants";
 import { getDefaultAppState } from "../appState";
-<<<<<<< HEAD
 import { loadImage, convertStringToHash } from "../renderer/renderElement";
-=======
 import { LinearElementEditor } from "../element/linearElementEditor";
->>>>>>> 5cd92154
 
 type RestoredAppState = Omit<
   AppState,
@@ -36,6 +33,7 @@
   diamond: true,
   ellipse: true,
   line: true,
+  image: true,
   arrow: true,
   freedraw: true,
 };
@@ -122,19 +120,6 @@
         textAlign: element.textAlign || DEFAULT_TEXT_ALIGN,
         verticalAlign: element.verticalAlign || DEFAULT_VERTICAL_ALIGN,
       });
-<<<<<<< HEAD
-    case "image":
-      const imageData = element.imageData;
-      const imageId = convertStringToHash(imageData);
-
-      const result = restoreElementWithProperties(element, {
-        imageData,
-        imageId,
-      });
-      loadImage(result);
-      return result;
-    case "draw":
-=======
     case "freedraw": {
       return restoreElementWithProperties(element, {
         points: element.points,
@@ -143,7 +128,16 @@
         pressures: element.pressures,
       });
     }
->>>>>>> 5cd92154
+    case "image":
+      const imageData = element.imageData;
+      const imageId = convertStringToHash(imageData);
+
+      const result = restoreElementWithProperties(element, {
+        imageData,
+        imageId,
+      });
+      loadImage(result);
+      return result;
     case "line":
     // @ts-ignore LEGACY type
     // eslint-disable-next-line no-fallthrough
