--- conflicted
+++ resolved
@@ -1,8 +1,4 @@
-<<<<<<< HEAD
-import { FileSystemHandle } from "@dwelle/browser-fs-access";
 import { nanoid } from "nanoid";
-=======
->>>>>>> 54739cd2
 import { cleanAppStateForExport } from "../appState";
 import { EXPORT_DATA_TYPES } from "../constants";
 import { clearElementsForExport } from "../element";
@@ -10,12 +6,8 @@
 import { CanvasError } from "../errors";
 import { t } from "../i18n";
 import { calculateScrollCenter } from "../scene";
-<<<<<<< HEAD
 import { AppState, DataURL } from "../types";
-=======
-import { AppState } from "../types";
 import { FileSystemHandle } from "./filesystem";
->>>>>>> 54739cd2
 import { isValidExcalidrawData } from "./json";
 import { restore } from "./restore";
 import { ImportedLibraryData } from "./types";
