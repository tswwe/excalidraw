--- conflicted
+++ resolved
@@ -4350,7 +4350,6 @@
 
         if (file?.type === "image/png" || file?.type === "image/svg+xml") {
           try {
-<<<<<<< HEAD
             if (nativeFileSystemSupported) {
               try {
                 // This will only work as of Chrome 86,
@@ -4380,14 +4379,6 @@
             if (error.name !== "EncodingError") {
               throw error;
             }
-=======
-            // This will only work as of Chrome 86,
-            // but can be safely ignored on older releases.
-            const item = event.dataTransfer.items[0];
-            (file as any).handle = await (item as any).getAsFileSystemHandle();
-          } catch (error: any) {
-            console.warn(error.name, error.message);
->>>>>>> 00c69408
           }
         }
 
