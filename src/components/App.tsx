--- conflicted
+++ resolved
@@ -1798,10 +1798,7 @@
       }),
       onSubmit: withBatchedUpdates(({ text, viaKeyboard }) => {
         const isDeleted = !text.trim();
-<<<<<<< HEAD
         const rawText = text;
-        updateElement(text, rawText, isDeleted);
-=======
         if (this.props.onBeforeTextSubmit) {
           const updatedText = this.props.onBeforeTextSubmit(
             element,
@@ -1810,8 +1807,7 @@
           );
           text = updatedText ?? text;
         }
-        updateElement(text, isDeleted);
->>>>>>> 3ed36c78
+        updateElement(text, rawText, isDeleted);
         // select the created text element only if submitting via keyboard
         // (when submitting via click it should act as signal to deselect)
         if (!isDeleted && viaKeyboard) {
