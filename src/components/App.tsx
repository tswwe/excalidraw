--- conflicted
+++ resolved
@@ -1901,35 +1901,24 @@
   ) {
     const updateElement = (
       text: string,
-<<<<<<< HEAD
-      rawText?: string,
-      isDeleted = false,
-=======
       originalText: string,
       isDeleted = false,
       updateDimensions = false,
->>>>>>> 98b5c37e
+      rawText?: string,
     ) => {
       this.scene.replaceAllElements([
         ...this.scene.getElementsIncludingDeleted().map((_element) => {
           if (_element.id === element.id && isTextElement(_element)) {
-<<<<<<< HEAD
-            return updateTextElement(_element, {
-              text,
-              rawText: rawText ? rawText : text,
-              isDeleted,
-            });
-=======
             return updateTextElement(
               _element,
               {
                 text,
                 isDeleted,
                 originalText,
+                rawText: rawText ? rawText : text, //should this be originalText??
               },
               updateDimensions,
             );
->>>>>>> 98b5c37e
           }
           return _element;
         }),
@@ -1942,10 +1931,15 @@
         this.scene.replaceAllElements([
           ...this.scene.getElementsIncludingDeleted().map((_element) => {
             if (_element.id === element.id && isTextElement(_element)) {
-              element = updateTextElement(_element, {
-                text,
-                isDeleted: false,
-              });
+              element = updateTextElement(
+                _element,
+                {
+                  text,
+                  isDeleted: false,
+                  originalText: text,
+                },
+                true,
+              );
               return element;
             }
             return _element;
@@ -1976,8 +1970,7 @@
       }),
       onSubmit: withBatchedUpdates(({ text, viaKeyboard, originalText }) => {
         const isDeleted = !text.trim();
-<<<<<<< HEAD
-        const rawText = text;
+        const rawText = text; //should this be originalText??
         if (this.props.onBeforeTextSubmit) {
           const updatedText = this.props.onBeforeTextSubmit(
             element,
@@ -1986,10 +1979,7 @@
           );
           text = updatedText ?? text;
         }
-        updateElement(text, rawText, isDeleted);
-=======
-        updateElement(text, originalText, isDeleted, true);
->>>>>>> 98b5c37e
+        updateElement(text, originalText, isDeleted, true, rawText);
         // select the created text element only if submitting via keyboard
         // (when submitting via click it should act as signal to deselect)
         if (!isDeleted && viaKeyboard) {
