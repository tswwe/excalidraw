import React, { useContext } from "react";
import { RoughCanvas } from "roughjs/bin/canvas";
import rough from "roughjs/bin/rough";
import clsx from "clsx";
<<<<<<< HEAD
import { fileOpen, supported as fsSupported } from "@dwelle/browser-fs-access";
=======
>>>>>>> 54739cd2
import { nanoid } from "nanoid";

import {
  actionAddToLibrary,
  actionBringForward,
  actionBringToFront,
  actionCopy,
  actionCopyAsPng,
  actionCopyAsSvg,
  actionCopyStyles,
  actionCut,
  actionDeleteSelected,
  actionDuplicateSelection,
  actionFinalize,
  actionFlipHorizontal,
  actionFlipVertical,
  actionGroup,
  actionPasteStyles,
  actionSelectAll,
  actionSendBackward,
  actionSendToBack,
  actionToggleGridMode,
  actionToggleStats,
  actionToggleZenMode,
  actionUngroup,
} from "../actions";
import { createRedoAction, createUndoAction } from "../actions/actionHistory";
import { ActionManager } from "../actions/manager";
import { actions } from "../actions/register";
import { ActionResult } from "../actions/types";
import { trackEvent } from "../analytics";
import { getDefaultAppState } from "../appState";
import {
  copyToClipboard,
  parseClipboard,
  probablySupportsClipboardBlob,
  probablySupportsClipboardWriteText,
} from "../clipboard";
import {
  APP_NAME,
  CURSOR_TYPE,
  DEFAULT_UI_OPTIONS,
  DEFAULT_VERTICAL_ALIGN,
  DRAGGING_THRESHOLD,
  ELEMENT_SHIFT_TRANSLATE_AMOUNT,
  ELEMENT_TRANSLATE_AMOUNT,
  ENV,
  EVENT,
  GRID_SIZE,
  IMAGE_RENDER_TIMEOUT,
  LINE_CONFIRM_THRESHOLD,
  MIME_TYPES,
  MQ_MAX_HEIGHT_LANDSCAPE,
  MQ_MAX_WIDTH_LANDSCAPE,
  MQ_MAX_WIDTH_PORTRAIT,
  POINTER_BUTTON,
  SCROLL_TIMEOUT,
  TAP_TWICE_TIMEOUT,
  TEXT_TO_CENTER_SNAP_THRESHOLD,
  TOUCH_CTX_MENU_TIMEOUT,
  URL_HASH_KEYS,
  URL_QUERY_KEYS,
  ZOOM_STEP,
} from "../constants";
import { loadFromBlob } from "../data";
import { isValidLibrary } from "../data/json";
import Library from "../data/library";
import { restore, restoreElements } from "../data/restore";
import {
  dragNewElement,
  dragSelectedElements,
  duplicateElement,
  getCommonBounds,
  getCursorForResizingElement,
  getDragOffsetXY,
  getElementWithTransformHandleType,
  getNormalizedDimensions,
  getPerfectElementSize,
  getResizeArrowDirection,
  getResizeOffsetXY,
  getTransformHandleTypeFromCoords,
  hitTest,
  isHittingElementBoundingBoxWithoutHittingElement,
  isInvisiblySmallElement,
  isNonDeletedElement,
  isTextElement,
  newElement,
  newLinearElement,
  newTextElement,
  newImageElement,
  textWysiwyg,
  transformElements,
  updateTextElement,
} from "../element";
import {
  bindOrUnbindSelectedElements,
  fixBindingsAfterDeletion,
  fixBindingsAfterDuplication,
  getEligibleElementsForBinding,
  getHoveredElementForBinding,
  isBindingEnabled,
  isLinearElementSimpleAndAlreadyBound,
  maybeBindLinearElement,
  shouldEnableBindingForPointerEvent,
  unbindLinearElements,
  updateBoundElements,
} from "../element/binding";
import { LinearElementEditor } from "../element/linearElementEditor";
import { mutateElement } from "../element/mutateElement";
import { deepCopyElement, newFreeDrawElement } from "../element/newElement";
import {
  isBindingElement,
  isBindingElementType,
  isImageElement,
  isInitializedImageElement,
  isLinearElement,
  isLinearElementType,
} from "../element/typeChecks";
import {
  ExcalidrawBindableElement,
  ExcalidrawElement,
  ExcalidrawFreeDrawElement,
  ExcalidrawGenericElement,
  ExcalidrawLinearElement,
  ExcalidrawTextElement,
  NonDeleted,
  InitializedExcalidrawImageElement,
  ExcalidrawImageElement,
  ImageId,
} from "../element/types";
import { getCenter, getDistance } from "../gesture";
import {
  editGroupForSelectedElement,
  getElementsInGroup,
  getSelectedGroupIdForElement,
  getSelectedGroupIds,
  isElementInGroup,
  isSelectedViaGroup,
  selectGroupsForSelectedElements,
} from "../groups";
import History from "../history";
import { defaultLang, getLanguage, languages, setLanguage, t } from "../i18n";
import {
  CODES,
  shouldResizeFromCenter,
  shouldMaintainAspectRatio,
  shouldRotateWithDiscreteAngle,
  isArrowKey,
  KEYS,
} from "../keys";
import { distance2d, getGridPoint, isPathALoop } from "../math";
import { renderScene } from "../renderer";
import { invalidateShapeForElement } from "../renderer/renderElement";
import {
  calculateScrollCenter,
  getElementContainingPosition,
  getElementsAtPosition,
  getElementsWithinSelection,
  getNormalizedZoom,
  getSelectedElements,
  hasBackground,
  isOverScrollBars,
  isSomeElementSelected,
} from "../scene";
import Scene from "../scene/Scene";
import { SceneState, ScrollBars } from "../scene/types";
import { getNewZoom } from "../scene/zoom";
import { findShapeByKey } from "../shapes";
import {
  AppClassProperties,
  AppProps,
  AppState,
  ExcalidrawImperativeAPI,
  Gesture,
  GestureEvent,
  LibraryItems,
  PointerDownState,
  SceneData,
} from "../types";
import {
  debounce,
  distance,
  getNearestScrollableContainer,
  isInputLike,
  isToolIcon,
  isWritableElement,
  resetCursor,
  resolvablePromise,
  sceneCoordsToViewportCoords,
  setCursor,
  setCursorForShape,
  tupleToCoors,
  viewportCoordsToSceneCoords,
  withBatchedUpdates,
} from "../utils";
import ContextMenu, { ContextMenuOption } from "./ContextMenu";
import LayerUI from "./LayerUI";
import { Stats } from "./Stats";
import { Toast } from "./Toast";
import { actionToggleViewMode } from "../actions/actionToggleViewMode";
<<<<<<< HEAD
import { generateIdFromFile, getDataURL, isImageFile } from "../data/blob";
import {
  getInitializedImageElements,
  updateImageCache,
} from "../element/image";
import throttle from "lodash.throttle";
import { AbortError } from "../errors";
=======
import { nativeFileSystemSupported } from "../data/filesystem";
>>>>>>> 54739cd2

const IsMobileContext = React.createContext(false);
export const useIsMobile = () => useContext(IsMobileContext);
const ExcalidrawContainerContext = React.createContext<{
  container: HTMLDivElement | null;
  id: string | null;
}>({ container: null, id: null });
export const useExcalidrawContainer = () =>
  useContext(ExcalidrawContainerContext);

let didTapTwice: boolean = false;
let tappedTwiceTimer = 0;
let cursorX = 0;
let cursorY = 0;
let isHoldingSpace: boolean = false;
let isPanning: boolean = false;
let isDraggingScrollBar: boolean = false;
let currentScrollBars: ScrollBars = { horizontal: null, vertical: null };
let touchTimeout = 0;
let invalidateContextMenu = false;

let lastPointerUp: ((event: any) => void) | null = null;
const gesture: Gesture = {
  pointers: new Map(),
  lastCenter: null,
  initialDistance: null,
  initialScale: null,
};

class App extends React.Component<AppProps, AppState> {
  canvas: AppClassProperties["canvas"] = null;
  rc: RoughCanvas | null = null;
  unmounted: boolean = false;
  actionManager: ActionManager;
  isMobile = false;
  detachIsMobileMqHandler?: () => void;

  private excalidrawContainerRef = React.createRef<HTMLDivElement>();

  public static defaultProps: Partial<AppProps> = {
    // needed for tests to pass since we directly render App in many tests
    UIOptions: DEFAULT_UI_OPTIONS,
  };

  private scene: Scene;
  private resizeObserver: ResizeObserver | undefined;
  private nearestScrollableContainer: HTMLElement | Document | undefined;
  public library: AppClassProperties["library"];
  public libraryItemsFromStorage: LibraryItems | undefined;
  private id: string;
  private history: History;
  private excalidrawContainerValue: {
    container: HTMLDivElement | null;
    id: string;
  };

  public imageCache: AppClassProperties["imageCache"] = new Map();

  constructor(props: AppProps) {
    super(props);
    const defaultAppState = getDefaultAppState();
    const {
      excalidrawRef,
      viewModeEnabled = false,
      zenModeEnabled = false,
      gridModeEnabled = false,
      theme = defaultAppState.theme,
      name = defaultAppState.name,
    } = props;
    this.state = {
      ...defaultAppState,
      theme,
      isLoading: true,
      ...this.getCanvasOffsets(),
      viewModeEnabled,
      zenModeEnabled,
      gridSize: gridModeEnabled ? GRID_SIZE : null,
      name,
      width: window.innerWidth,
      height: window.innerHeight,
    };

    this.id = nanoid();

    if (excalidrawRef) {
      const readyPromise =
        ("current" in excalidrawRef && excalidrawRef.current?.readyPromise) ||
        resolvablePromise<ExcalidrawImperativeAPI>();

      const api: ExcalidrawImperativeAPI = {
        ready: true,
        readyPromise,
        updateScene: this.updateScene,
        setFiles: this.setFiles,
        resetScene: this.resetScene,
        getSceneElementsIncludingDeleted: this.getSceneElementsIncludingDeleted,
        history: {
          clear: this.resetHistory,
        },
        scrollToContent: this.scrollToContent,
        getSceneElements: this.getSceneElements,
        getAppState: () => this.state,
        refresh: this.refresh,
        importLibrary: this.importLibraryFromUrl,
        setToastMessage: this.setToastMessage,
        id: this.id,
      } as const;
      if (typeof excalidrawRef === "function") {
        excalidrawRef(api);
      } else {
        excalidrawRef.current = api;
      }
      readyPromise.resolve(api);
    }

    this.excalidrawContainerValue = {
      container: this.excalidrawContainerRef.current,
      id: this.id,
    };

    this.scene = new Scene();
    this.library = new Library(this);
    this.history = new History();
    this.actionManager = new ActionManager(
      this.syncActionResult,
      () => this.state,
      () => this.scene.getElementsIncludingDeleted(),
      this,
    );
    this.actionManager.registerAll(actions);

    this.actionManager.registerAction(createUndoAction(this.history));
    this.actionManager.registerAction(createRedoAction(this.history));
  }

  private renderCanvas() {
    const canvasScale = window.devicePixelRatio;
    const {
      width: canvasDOMWidth,
      height: canvasDOMHeight,
      viewModeEnabled,
    } = this.state;
    const canvasWidth = canvasDOMWidth * canvasScale;
    const canvasHeight = canvasDOMHeight * canvasScale;
    if (viewModeEnabled) {
      return (
        <canvas
          className="excalidraw__canvas"
          style={{
            width: canvasDOMWidth,
            height: canvasDOMHeight,
            cursor: CURSOR_TYPE.GRAB,
          }}
          width={canvasWidth}
          height={canvasHeight}
          ref={this.handleCanvasRef}
          onContextMenu={this.handleCanvasContextMenu}
          onPointerMove={this.handleCanvasPointerMove}
          onPointerUp={this.removePointer}
          onPointerCancel={this.removePointer}
          onTouchMove={this.handleTouchMove}
          onPointerDown={this.handleCanvasPointerDown}
        >
          {t("labels.drawingCanvas")}
        </canvas>
      );
    }
    return (
      <canvas
        className="excalidraw__canvas"
        style={{
          width: canvasDOMWidth,
          height: canvasDOMHeight,
        }}
        width={canvasWidth}
        height={canvasHeight}
        ref={this.handleCanvasRef}
        onContextMenu={this.handleCanvasContextMenu}
        onPointerDown={this.handleCanvasPointerDown}
        onDoubleClick={this.handleCanvasDoubleClick}
        onPointerMove={this.handleCanvasPointerMove}
        onPointerUp={this.removePointer}
        onPointerCancel={this.removePointer}
        onTouchMove={this.handleTouchMove}
      >
        {t("labels.drawingCanvas")}
      </canvas>
    );
  }

  public render() {
    const { zenModeEnabled, viewModeEnabled } = this.state;

    const {
      onCollabButtonClick,
      renderTopRightUI,
      renderFooter,
      renderCustomStats,
    } = this.props;

    return (
      <div
        className={clsx("excalidraw excalidraw-container", {
          "excalidraw--view-mode": viewModeEnabled,
          "excalidraw--mobile": this.isMobile,
        })}
        ref={this.excalidrawContainerRef}
        onDrop={this.handleAppOnDrop}
        tabIndex={0}
        onKeyDown={
          this.props.handleKeyboardGlobally ? undefined : this.onKeyDown
        }
      >
        <ExcalidrawContainerContext.Provider
          value={this.excalidrawContainerValue}
        >
          <IsMobileContext.Provider value={this.isMobile}>
            <LayerUI
              canvas={this.canvas}
              appState={this.state}
              setAppState={this.setAppState}
              actionManager={this.actionManager}
              elements={this.scene.getElements()}
              onCollabButtonClick={onCollabButtonClick}
              onLockToggle={this.toggleLock}
              onInsertElements={(elements) =>
                this.addElementsFromPasteOrLibrary({
                  elements,
                  position: "center",
                })
              }
              zenModeEnabled={zenModeEnabled}
              toggleZenMode={this.toggleZenMode}
              langCode={getLanguage().code}
              isCollaborating={this.props.isCollaborating || false}
              renderTopRightUI={renderTopRightUI}
              renderCustomFooter={renderFooter}
              viewModeEnabled={viewModeEnabled}
              showExitZenModeBtn={
                typeof this.props?.zenModeEnabled === "undefined" &&
                zenModeEnabled
              }
              showThemeBtn={
                typeof this.props?.theme === "undefined" &&
                this.props.UIOptions.canvasActions.theme
              }
              libraryReturnUrl={this.props.libraryReturnUrl}
              UIOptions={this.props.UIOptions}
              focusContainer={this.focusContainer}
              library={this.library}
              id={this.id}
              onImageAction={this.onImageAction}
            />
            <div className="excalidraw-textEditorContainer" />
            <div className="excalidraw-contextMenuContainer" />
            {this.state.showStats && (
              <Stats
                appState={this.state}
                setAppState={this.setAppState}
                elements={this.scene.getElements()}
                onClose={this.toggleStats}
                renderCustomStats={renderCustomStats}
              />
            )}
            {this.state.toastMessage !== null && (
              <Toast
                message={this.state.toastMessage}
                clearToast={this.clearToast}
              />
            )}
            <main>{this.renderCanvas()}</main>
          </IsMobileContext.Provider>
        </ExcalidrawContainerContext.Provider>
      </div>
    );
  }

  public focusContainer: AppClassProperties["focusContainer"] = () => {
    if (this.props.autoFocus) {
      this.excalidrawContainerRef.current?.focus();
    }
  };

  public getSceneElementsIncludingDeleted = () => {
    return this.scene.getElementsIncludingDeleted();
  };

  public getSceneElements = () => {
    return this.scene.getElements();
  };

  private syncActionResult = withBatchedUpdates(
    (actionResult: ActionResult) => {
      if (this.unmounted || actionResult === false) {
        return;
      }

      let editingElement: AppState["editingElement"] | null = null;
      if (actionResult.elements) {
        actionResult.elements.forEach((element) => {
          if (
            this.state.editingElement?.id === element.id &&
            this.state.editingElement !== element &&
            isNonDeletedElement(element)
          ) {
            editingElement = element;
          }
        });
        this.scene.replaceAllElements(actionResult.elements);
        if (actionResult.commitToHistory) {
          this.history.resumeRecording();
        }
      }

      if (actionResult.appState || editingElement) {
        if (actionResult.commitToHistory) {
          this.history.resumeRecording();
        }

        let viewModeEnabled = actionResult?.appState?.viewModeEnabled || false;
        let zenModeEnabled = actionResult?.appState?.zenModeEnabled || false;
        let gridSize = actionResult?.appState?.gridSize || null;
        let theme = actionResult?.appState?.theme || "light";
        let name = actionResult?.appState?.name ?? this.state.name;
        if (typeof this.props.viewModeEnabled !== "undefined") {
          viewModeEnabled = this.props.viewModeEnabled;
        }

        if (typeof this.props.zenModeEnabled !== "undefined") {
          zenModeEnabled = this.props.zenModeEnabled;
        }

        if (typeof this.props.gridModeEnabled !== "undefined") {
          gridSize = this.props.gridModeEnabled ? GRID_SIZE : null;
        }

        if (typeof this.props.theme !== "undefined") {
          theme = this.props.theme;
        }

        if (typeof this.props.name !== "undefined") {
          name = this.props.name;
        }
        this.setState(
          (state) => {
            // using Object.assign instead of spread to fool TS 4.2.2+ into
            // regarding the resulting type as not containing undefined
            // (which the following expression will never contain)
            return Object.assign(actionResult.appState || {}, {
              editingElement:
                editingElement || actionResult.appState?.editingElement || null,
              viewModeEnabled,
              zenModeEnabled,
              gridSize,
              theme,
              name,
            });
          },
          () => {
            if (actionResult.syncHistory) {
              this.history.setCurrentState(
                this.state,
                this.scene.getElementsIncludingDeleted(),
              );
            }
          },
        );
      }
    },
  );

  // Lifecycle

  private onBlur = withBatchedUpdates(() => {
    isHoldingSpace = false;
    this.setState({ isBindingEnabled: true });
  });

  private onUnload = () => {
    this.onBlur();
  };

  private disableEvent: EventHandlerNonNull = (event) => {
    event.preventDefault();
  };

  private onFontLoaded = () => {
    this.scene.getElementsIncludingDeleted().forEach((element) => {
      if (isTextElement(element)) {
        invalidateShapeForElement(element);
      }
    });
    this.onSceneUpdated();
  };

  private importLibraryFromUrl = async (url: string, token?: string | null) => {
    if (window.location.hash.includes(URL_HASH_KEYS.addLibrary)) {
      const hash = new URLSearchParams(window.location.hash.slice(1));
      hash.delete(URL_HASH_KEYS.addLibrary);
      window.history.replaceState({}, APP_NAME, `#${hash.toString()}`);
    } else if (window.location.search.includes(URL_QUERY_KEYS.addLibrary)) {
      const query = new URLSearchParams(window.location.search);
      query.delete(URL_QUERY_KEYS.addLibrary);
      window.history.replaceState({}, APP_NAME, `?${query.toString()}`);
    }

    try {
      const request = await fetch(decodeURIComponent(url));
      const blob = await request.blob();
      const json = JSON.parse(await blob.text());
      if (!isValidLibrary(json)) {
        throw new Error();
      }
      if (
        token === this.id ||
        window.confirm(
          t("alerts.confirmAddLibrary", { numShapes: json.library.length }),
        )
      ) {
        await this.library.importLibrary(blob);
        // hack to rerender the library items after import
        if (this.state.isLibraryOpen) {
          this.setState({ isLibraryOpen: false });
        }
        this.setState({ isLibraryOpen: true });
      }
    } catch (error) {
      window.alert(t("alerts.errorLoadingLibrary"));
      console.error(error);
    } finally {
      this.focusContainer();
    }
  };

  private resetHistory = () => {
    this.history.clear();
  };

  /**
   * Resets scene & history.
   * ! Do not use to clear scene user action !
   */
  private resetScene = withBatchedUpdates(
    (opts?: { resetLoadingState: boolean }) => {
      this.scene.replaceAllElements([]);
      this.setState((state) => ({
        ...getDefaultAppState(),
        isLoading: opts?.resetLoadingState ? false : state.isLoading,
        theme: this.state.theme,
      }));
      this.resetHistory();
    },
  );

  private initializeScene = async () => {
    if ("launchQueue" in window && "LaunchParams" in window) {
      (window as any).launchQueue.setConsumer(
        async (launchParams: { files: any[] }) => {
          if (!launchParams.files.length) {
            return;
          }
          const fileHandle = launchParams.files[0];
          const blob: Blob = await fileHandle.getFile();
          blob.handle = fileHandle;
          loadFromBlob(
            blob,
            this.state,
            this.scene.getElementsIncludingDeleted(),
          )
            .then(({ elements, appState }) =>
              this.syncActionResult({
                elements,
                appState: {
                  ...(appState || this.state),
                  isLoading: false,
                },
                commitToHistory: true,
              }),
            )
            .catch((error) => {
              this.setState({ isLoading: false, errorMessage: error.message });
            });
        },
      );
    }

    if (!this.state.isLoading) {
      this.setState({ isLoading: true });
    }
    let initialData = null;
    try {
      initialData = (await this.props.initialData) || null;
      if (initialData?.libraryItems) {
        this.libraryItemsFromStorage = initialData.libraryItems;
      }
    } catch (error) {
      console.error(error);
      initialData = {
        appState: {
          errorMessage:
            error.message ||
            "Encountered an error during importing or restoring scene data",
        },
      };
    }

    const scene = restore(initialData, null, null);
    scene.appState = {
      ...scene.appState,
      elementType:
        scene.appState.elementType === "image"
          ? "selection"
          : scene.appState.elementType,
      isLoading: false,
    };
    if (initialData?.scrollToContent) {
      scene.appState = {
        ...scene.appState,
        ...calculateScrollCenter(
          scene.elements,
          {
            ...scene.appState,
            width: this.state.width,
            height: this.state.height,
            offsetTop: this.state.offsetTop,
            offsetLeft: this.state.offsetLeft,
          },
          null,
        ),
      };
    }

    this.resetHistory();
    this.syncActionResult({
      ...scene,
      commitToHistory: true,
    });

    this.refreshImages(
      getInitializedImageElements(scene.elements),
      scene.appState.files,
    );

    const libraryUrl =
      // current
      new URLSearchParams(window.location.hash.slice(1)).get(
        URL_HASH_KEYS.addLibrary,
      ) ||
      // legacy, kept for compat reasons
      new URLSearchParams(window.location.search).get(
        URL_QUERY_KEYS.addLibrary,
      );

    if (libraryUrl) {
      await this.importLibraryFromUrl(libraryUrl);
    }
  };

  public async componentDidMount() {
    this.excalidrawContainerValue.container = this.excalidrawContainerRef.current;

    if (
      process.env.NODE_ENV === ENV.TEST ||
      process.env.NODE_ENV === ENV.DEVELOPMENT
    ) {
      const setState = this.setState.bind(this);
      Object.defineProperties(window.h, {
        state: {
          configurable: true,
          get: () => {
            return this.state;
          },
        },
        setState: {
          configurable: true,
          value: (...args: Parameters<typeof setState>) => {
            return this.setState(...args);
          },
        },
        app: {
          configurable: true,
          value: this,
        },
        history: {
          configurable: true,
          value: this.history,
        },
      });
    }

    this.scene.addCallback(this.onSceneUpdated);
    this.addEventListeners();

    if (this.excalidrawContainerRef.current) {
      this.focusContainer();
    }

    if ("ResizeObserver" in window && this.excalidrawContainerRef?.current) {
      this.resizeObserver = new ResizeObserver(() => {
        // compute isMobile state
        // ---------------------------------------------------------------------
        const {
          width,
          height,
        } = this.excalidrawContainerRef.current!.getBoundingClientRect();
        this.isMobile =
          width < MQ_MAX_WIDTH_PORTRAIT ||
          (height < MQ_MAX_HEIGHT_LANDSCAPE && width < MQ_MAX_WIDTH_LANDSCAPE);
        // refresh offsets
        // ---------------------------------------------------------------------
        this.updateDOMRect();
      });
      this.resizeObserver?.observe(this.excalidrawContainerRef.current);
    } else if (window.matchMedia) {
      const mediaQuery = window.matchMedia(
        `(max-width: ${MQ_MAX_WIDTH_PORTRAIT}px), (max-height: ${MQ_MAX_HEIGHT_LANDSCAPE}px) and (max-width: ${MQ_MAX_WIDTH_LANDSCAPE}px)`,
      );
      const handler = () => (this.isMobile = mediaQuery.matches);
      mediaQuery.addListener(handler);
      this.detachIsMobileMqHandler = () => mediaQuery.removeListener(handler);
    }

    const searchParams = new URLSearchParams(window.location.search.slice(1));

    if (searchParams.has("web-share-target")) {
      // Obtain a file that was shared via the Web Share Target API.
      this.restoreFileFromShare();
    } else {
      this.updateDOMRect(this.initializeScene);
    }
  }

  public componentWillUnmount() {
    this.imageCache.clear();
    this.resizeObserver?.disconnect();
    this.unmounted = true;
    this.removeEventListeners();
    this.scene.destroy();
    clearTimeout(touchTimeout);
    touchTimeout = 0;
  }

  private onResize = withBatchedUpdates(() => {
    this.scene
      .getElementsIncludingDeleted()
      .forEach((element) => invalidateShapeForElement(element));
    this.setState({});
  });

  private removeEventListeners() {
    document.removeEventListener(EVENT.POINTER_UP, this.removePointer);
    document.removeEventListener(EVENT.COPY, this.onCopy);
    document.removeEventListener(EVENT.PASTE, this.pasteFromClipboard);
    document.removeEventListener(EVENT.CUT, this.onCut);
    this.nearestScrollableContainer?.removeEventListener(
      EVENT.SCROLL,
      this.onScroll,
    );
    document.removeEventListener(EVENT.KEYDOWN, this.onKeyDown, false);
    document.removeEventListener(
      EVENT.MOUSE_MOVE,
      this.updateCurrentCursorPosition,
      false,
    );
    document.removeEventListener(EVENT.KEYUP, this.onKeyUp);
    window.removeEventListener(EVENT.RESIZE, this.onResize, false);
    window.removeEventListener(EVENT.UNLOAD, this.onUnload, false);
    window.removeEventListener(EVENT.BLUR, this.onBlur, false);
    window.removeEventListener(EVENT.DRAG_OVER, this.disableEvent, false);
    window.removeEventListener(EVENT.DROP, this.disableEvent, false);

    document.removeEventListener(
      EVENT.GESTURE_START,
      this.onGestureStart as any,
      false,
    );
    document.removeEventListener(
      EVENT.GESTURE_CHANGE,
      this.onGestureChange as any,
      false,
    );
    document.removeEventListener(
      EVENT.GESTURE_END,
      this.onGestureEnd as any,
      false,
    );

    this.detachIsMobileMqHandler?.();
  }

  private addEventListeners() {
    this.removeEventListeners();
    document.addEventListener(EVENT.POINTER_UP, this.removePointer); // #3553
    document.addEventListener(EVENT.COPY, this.onCopy);
    if (this.props.handleKeyboardGlobally) {
      document.addEventListener(EVENT.KEYDOWN, this.onKeyDown, false);
    }
    document.addEventListener(EVENT.KEYUP, this.onKeyUp, { passive: true });
    document.addEventListener(
      EVENT.MOUSE_MOVE,
      this.updateCurrentCursorPosition,
    );
    // rerender text elements on font load to fix #637 && #1553
    document.fonts?.addEventListener?.("loadingdone", this.onFontLoaded);
    // Safari-only desktop pinch zoom
    document.addEventListener(
      EVENT.GESTURE_START,
      this.onGestureStart as any,
      false,
    );
    document.addEventListener(
      EVENT.GESTURE_CHANGE,
      this.onGestureChange as any,
      false,
    );
    document.addEventListener(
      EVENT.GESTURE_END,
      this.onGestureEnd as any,
      false,
    );
    if (this.state.viewModeEnabled) {
      return;
    }

    document.addEventListener(EVENT.PASTE, this.pasteFromClipboard);
    document.addEventListener(EVENT.CUT, this.onCut);
    if (this.props.detectScroll) {
      this.nearestScrollableContainer = getNearestScrollableContainer(
        this.excalidrawContainerRef.current!,
      );
      this.nearestScrollableContainer.addEventListener(
        EVENT.SCROLL,
        this.onScroll,
      );
    }
    window.addEventListener(EVENT.RESIZE, this.onResize, false);
    window.addEventListener(EVENT.UNLOAD, this.onUnload, false);
    window.addEventListener(EVENT.BLUR, this.onBlur, false);
    window.addEventListener(EVENT.DRAG_OVER, this.disableEvent, false);
    window.addEventListener(EVENT.DROP, this.disableEvent, false);
  }

  componentDidUpdate(prevProps: AppProps, prevState: AppState) {
    if (prevProps.langCode !== this.props.langCode) {
      this.updateLanguage();
    }

    if (prevProps.viewModeEnabled !== this.props.viewModeEnabled) {
      this.setState({ viewModeEnabled: !!this.props.viewModeEnabled });
    }

    if (prevState.viewModeEnabled !== this.state.viewModeEnabled) {
      this.addEventListeners();
      this.deselectElements();
    }

    if (prevProps.zenModeEnabled !== this.props.zenModeEnabled) {
      this.setState({ zenModeEnabled: !!this.props.zenModeEnabled });
    }

    if (prevProps.theme !== this.props.theme && this.props.theme) {
      this.setState({ theme: this.props.theme });
    }

    if (prevProps.gridModeEnabled !== this.props.gridModeEnabled) {
      this.setState({
        gridSize: this.props.gridModeEnabled ? GRID_SIZE : null,
      });
    }

    if (this.props.name && prevProps.name !== this.props.name) {
      this.setState({
        name: this.props.name,
      });
    }

    this.excalidrawContainerRef.current?.classList.toggle(
      "theme--dark",
      this.state.theme === "dark",
    );

    if (
      this.state.editingLinearElement &&
      !this.state.selectedElementIds[this.state.editingLinearElement.elementId]
    ) {
      // defer so that the commitToHistory flag isn't reset via current update
      setTimeout(() => {
        this.actionManager.executeAction(actionFinalize);
      });
    }
    const { multiElement } = prevState;
    if (
      prevState.elementType !== this.state.elementType &&
      multiElement != null &&
      isBindingEnabled(this.state) &&
      isBindingElement(multiElement)
    ) {
      maybeBindLinearElement(
        multiElement,
        this.state,
        this.scene,
        tupleToCoors(
          LinearElementEditor.getPointAtIndexGlobalCoordinates(
            multiElement,
            -1,
          ),
        ),
      );
    }

    const cursorButton: {
      [id: string]: string | undefined;
    } = {};
    const pointerViewportCoords: SceneState["remotePointerViewportCoords"] = {};
    const remoteSelectedElementIds: SceneState["remoteSelectedElementIds"] = {};
    const pointerUsernames: { [id: string]: string } = {};
    const pointerUserStates: { [id: string]: string } = {};
    this.state.collaborators.forEach((user, socketId) => {
      if (user.selectedElementIds) {
        for (const id of Object.keys(user.selectedElementIds)) {
          if (!(id in remoteSelectedElementIds)) {
            remoteSelectedElementIds[id] = [];
          }
          remoteSelectedElementIds[id].push(socketId);
        }
      }
      if (!user.pointer) {
        return;
      }
      if (user.username) {
        pointerUsernames[socketId] = user.username;
      }
      if (user.userState) {
        pointerUserStates[socketId] = user.userState;
      }
      pointerViewportCoords[socketId] = sceneCoordsToViewportCoords(
        {
          sceneX: user.pointer.x,
          sceneY: user.pointer.y,
        },
        this.state,
      );
      cursorButton[socketId] = user.button;
    });
    const renderingElements = this.scene.getElements().filter((element) => {
      if (isImageElement(element)) {
        if (
          // not placed on canvas yet (but in elements array)
          this.state.pendingImageElement &&
          element.id === this.state.pendingImageElement.id
        ) {
          return false;
        }
      }
      // don't render text element that's being currently edited (it's
      // rendered on remote only)
      return (
        !this.state.editingElement ||
        this.state.editingElement.type !== "text" ||
        element.id !== this.state.editingElement.id
      );
    });
    const { atLeastOneVisibleElement, scrollBars } = renderScene(
      renderingElements,
      this.state,
      this.state.selectionElement,
      window.devicePixelRatio,
      this.rc!,
      this.canvas!,
      {
        scrollX: this.state.scrollX,
        scrollY: this.state.scrollY,
        viewBackgroundColor: this.state.viewBackgroundColor,
        zoom: this.state.zoom,
        remotePointerViewportCoords: pointerViewportCoords,
        remotePointerButton: cursorButton,
        remoteSelectedElementIds,
        remotePointerUsernames: pointerUsernames,
        remotePointerUserStates: pointerUserStates,
        shouldCacheIgnoreZoom: this.state.shouldCacheIgnoreZoom,
        theme: this.state.theme,
        imageCache: this.imageCache,
      },
      {
        renderOptimizations: true,
        renderScrollbars: !this.isMobile,
      },
    );
    if (scrollBars) {
      currentScrollBars = scrollBars;
    }
    const scrolledOutside =
      // hide when editing text
      this.state.editingElement?.type === "text"
        ? false
        : !atLeastOneVisibleElement && renderingElements.length > 0;
    if (this.state.scrolledOutside !== scrolledOutside) {
      this.setState({ scrolledOutside });
    }

    this.history.record(this.state, this.scene.getElementsIncludingDeleted());

    this.scheduleImageRefresh();

    // Do not notify consumers if we're still loading the scene. Among other
    // potential issues, this fixes a case where the tab isn't focused during
    // init, which would trigger onChange with empty elements, which would then
    // override whatever is in localStorage currently.
    if (!this.state.isLoading) {
      this.props.onChange?.(
        this.scene.getElementsIncludingDeleted(),
        this.state,
      );
    }
  }

  private onScroll = debounce(() => {
    const { offsetTop, offsetLeft } = this.getCanvasOffsets();
    this.setState((state) => {
      if (state.offsetLeft === offsetLeft && state.offsetTop === offsetTop) {
        return null;
      }
      return { offsetTop, offsetLeft };
    });
  }, SCROLL_TIMEOUT);

  // Copy/paste

  private onCut = withBatchedUpdates((event: ClipboardEvent) => {
    const isExcalidrawActive = this.excalidrawContainerRef.current?.contains(
      document.activeElement,
    );
    if (!isExcalidrawActive || isWritableElement(event.target)) {
      return;
    }
    this.cutAll();
    event.preventDefault();
  });

  private onCopy = withBatchedUpdates((event: ClipboardEvent) => {
    const isExcalidrawActive = this.excalidrawContainerRef.current?.contains(
      document.activeElement,
    );
    if (!isExcalidrawActive || isWritableElement(event.target)) {
      return;
    }
    this.copyAll();
    event.preventDefault();
  });

  private cutAll = () => {
    this.copyAll();
    this.actionManager.executeAction(actionDeleteSelected);
  };

  private copyAll = () => {
    copyToClipboard(this.scene.getElements(), this.state);
  };

  private static resetTapTwice() {
    didTapTwice = false;
  }

  private onTapStart = (event: TouchEvent) => {
    if (!didTapTwice) {
      didTapTwice = true;
      clearTimeout(tappedTwiceTimer);
      tappedTwiceTimer = window.setTimeout(
        App.resetTapTwice,
        TAP_TWICE_TIMEOUT,
      );
      return;
    }
    // insert text only if we tapped twice with a single finger
    // event.touches.length === 1 will also prevent inserting text when user's zooming
    if (didTapTwice && event.touches.length === 1) {
      const [touch] = event.touches;
      // @ts-ignore
      this.handleCanvasDoubleClick({
        clientX: touch.clientX,
        clientY: touch.clientY,
      });
      didTapTwice = false;
      clearTimeout(tappedTwiceTimer);
    }
    event.preventDefault();
    if (event.touches.length === 2) {
      this.setState({
        selectedElementIds: {},
      });
    }
  };

  private onTapEnd = (event: TouchEvent) => {
    if (event.touches.length > 0) {
      this.setState({
        previousSelectedElementIds: {},
        selectedElementIds: this.state.previousSelectedElementIds,
      });
    }
  };

  private pasteFromClipboard = withBatchedUpdates(
    async (event: ClipboardEvent | null) => {
      // #686
      const target = document.activeElement;
      const isExcalidrawActive = this.excalidrawContainerRef.current?.contains(
        target,
      );
      if (!isExcalidrawActive) {
        return;
      }

      const elementUnderCursor = document.elementFromPoint(cursorX, cursorY);
      if (
        // if no ClipboardEvent supplied, assume we're pasting via contextMenu
        // thus these checks don't make sense
        event &&
        (!(elementUnderCursor instanceof HTMLCanvasElement) ||
          isWritableElement(target))
      ) {
        return;
      }

      const file = event?.clipboardData?.files[0];
      if (isImageFile(file)) {
        const { x: sceneX, y: sceneY } = viewportCoordsToSceneCoords(
          { clientX: cursorX, clientY: cursorY },
          this.state,
        );

        const imageElement = this.createImageElement({ sceneX, sceneY });
        this.insertImageElement(imageElement, file);
        this.initializeImageDimensions(imageElement);
        this.setState({ selectedElementIds: { [imageElement.id]: true } });

        return;
      }

      const data = await parseClipboard(event);
      if (this.props.onPaste) {
        try {
          if ((await this.props.onPaste(data, event)) === false) {
            return;
          }
        } catch (e) {
          console.error(e);
        }
      }
      if (data.errorMessage) {
        this.setState({ errorMessage: data.errorMessage });
      } else if (data.spreadsheet) {
        this.setState({
          pasteDialog: {
            data: data.spreadsheet,
            shown: true,
          },
        });
      } else if (data.elements) {
        this.addElementsFromPasteOrLibrary({
          elements: data.elements,
          position: "cursor",
        });
      } else if (data.text) {
        this.addTextFromPaste(data.text);
      }
      this.selectShapeTool("selection");
      event?.preventDefault();
    },
  );

  private addElementsFromPasteOrLibrary = (opts: {
    elements: readonly ExcalidrawElement[];
    position: { clientX: number; clientY: number } | "cursor" | "center";
  }) => {
    const elements = restoreElements(opts.elements, null);
    const [minX, minY, maxX, maxY] = getCommonBounds(elements);

    const elementsCenterX = distance(minX, maxX) / 2;
    const elementsCenterY = distance(minY, maxY) / 2;

    const clientX =
      typeof opts.position === "object"
        ? opts.position.clientX
        : opts.position === "cursor"
        ? cursorX
        : this.state.width / 2 + this.state.offsetLeft;
    const clientY =
      typeof opts.position === "object"
        ? opts.position.clientY
        : opts.position === "cursor"
        ? cursorY
        : this.state.height / 2 + this.state.offsetTop;

    const { x, y } = viewportCoordsToSceneCoords(
      { clientX, clientY },
      this.state,
    );

    const dx = x - elementsCenterX;
    const dy = y - elementsCenterY;
    const groupIdMap = new Map();

    const [gridX, gridY] = getGridPoint(dx, dy, this.state.gridSize);

    const oldIdToDuplicatedId = new Map();
    const newElements = elements.map((element) => {
      const newElement = duplicateElement(
        this.state.editingGroupId,
        groupIdMap,
        element,
        {
          x: element.x + gridX - minX,
          y: element.y + gridY - minY,
        },
      );
      oldIdToDuplicatedId.set(element.id, newElement.id);
      return newElement;
    });
    const nextElements = [
      ...this.scene.getElementsIncludingDeleted(),
      ...newElements,
    ];
    fixBindingsAfterDuplication(nextElements, elements, oldIdToDuplicatedId);

    this.scene.replaceAllElements(nextElements);
    this.history.resumeRecording();
    this.setState(
      selectGroupsForSelectedElements(
        {
          ...this.state,
          isLibraryOpen: false,
          selectedElementIds: newElements.reduce((map, element) => {
            map[element.id] = true;
            return map;
          }, {} as any),
          selectedGroupIds: {},
        },
        this.scene.getElements(),
      ),
    );
    this.selectShapeTool("selection");
  };

  private addTextFromPaste(text: any) {
    const { x, y } = viewportCoordsToSceneCoords(
      { clientX: cursorX, clientY: cursorY },
      this.state,
    );

    const element = newTextElement({
      x,
      y,
      strokeColor: this.state.currentItemStrokeColor,
      backgroundColor: this.state.currentItemBackgroundColor,
      fillStyle: this.state.currentItemFillStyle,
      strokeWidth: this.state.currentItemStrokeWidth,
      strokeStyle: this.state.currentItemStrokeStyle,
      roughness: this.state.currentItemRoughness,
      opacity: this.state.currentItemOpacity,
      strokeSharpness: this.state.currentItemStrokeSharpness,
      text,
      fontSize: this.state.currentItemFontSize,
      fontFamily: this.state.currentItemFontFamily,
      textAlign: this.state.currentItemTextAlign,
      verticalAlign: DEFAULT_VERTICAL_ALIGN,
    });

    this.scene.replaceAllElements([
      ...this.scene.getElementsIncludingDeleted(),
      element,
    ]);
    this.setState({ selectedElementIds: { [element.id]: true } });
    this.history.resumeRecording();
  }

  // Collaboration

  setAppState = (obj: any) => {
    this.setState(obj);
  };

  removePointer = (event: React.PointerEvent<HTMLElement> | PointerEvent) => {
    // remove touch handler for context menu on touch devices
    if (event.pointerType === "touch" && touchTimeout) {
      clearTimeout(touchTimeout);
      touchTimeout = 0;
      invalidateContextMenu = false;
    }

    gesture.pointers.delete(event.pointerId);
  };

  toggleLock = () => {
    this.setState((prevState) => {
      return {
        elementLocked: !prevState.elementLocked,
        elementType: prevState.elementLocked
          ? "selection"
          : prevState.elementType,
      };
    });
  };

  toggleZenMode = () => {
    this.actionManager.executeAction(actionToggleZenMode);
  };

  toggleStats = () => {
    if (!this.state.showStats) {
      trackEvent("dialog", "stats");
    }
    this.actionManager.executeAction(actionToggleStats);
  };

  scrollToContent = (
    target:
      | ExcalidrawElement
      | readonly ExcalidrawElement[] = this.scene.getElements(),
  ) => {
    this.setState({
      ...calculateScrollCenter(
        Array.isArray(target) ? target : [target],
        this.state,
        this.canvas,
      ),
    });
  };

  clearToast = () => {
    this.setState({ toastMessage: null });
  };

  setToastMessage = (toastMessage: string) => {
    this.setState({ toastMessage });
  };

  restoreFileFromShare = async () => {
    try {
      const webShareTargetCache = await caches.open("web-share-target");

      const file = await webShareTargetCache.match("shared-file");
      if (file) {
        const blob = await file.blob();
        this.loadFileToCanvas(blob);
        await webShareTargetCache.delete("shared-file");
        window.history.replaceState(null, APP_NAME, window.location.pathname);
      }
    } catch (error) {
      this.setState({ errorMessage: error.message });
    }
  };

  public setFiles: ExcalidrawImperativeAPI["setFiles"] = withBatchedUpdates(
    (files) => {
      this.setState(
        (state) => ({
          files: {
            ...state.files,
            ...files.reduce((acc, fileData) => {
              acc[fileData.id] = fileData;
              return acc;
            }, {} as Record<string, AppState["files"][number]>),
          },
        }),
        () => {
          this.refreshImages();
        },
      );
    },
  );

  public updateScene = withBatchedUpdates(
    <K extends keyof AppState>(sceneData: {
      elements?: SceneData["elements"];
      appState?: Pick<AppState, K> | null;
      collaborators?: SceneData["collaborators"];
      commitToHistory?: SceneData["commitToHistory"];
    }) => {
      if (sceneData.commitToHistory) {
        this.history.resumeRecording();
      }

      if (sceneData.appState) {
        this.setState(sceneData.appState);
      }

      if (sceneData.elements) {
        this.scene.replaceAllElements(sceneData.elements);
      }

      if (sceneData.collaborators) {
        this.setState({ collaborators: sceneData.collaborators });
      }
    },
  );

  private onSceneUpdated = () => {
    this.setState({});
  };

  private updateCurrentCursorPosition = withBatchedUpdates(
    (event: MouseEvent) => {
      cursorX = event.clientX;
      cursorY = event.clientY;
    },
  );

  // Input handling

  private onKeyDown = withBatchedUpdates(
    (event: React.KeyboardEvent | KeyboardEvent) => {
      // normalize `event.key` when CapsLock is pressed #2372
      if (
        "Proxy" in window &&
        ((!event.shiftKey && /^[A-Z]$/.test(event.key)) ||
          (event.shiftKey && /^[a-z]$/.test(event.key)))
      ) {
        event = new Proxy(event, {
          get(ev: any, prop) {
            const value = ev[prop];
            if (typeof value === "function") {
              // fix for Proxies hijacking `this`
              return value.bind(ev);
            }
            return prop === "key"
              ? // CapsLock inverts capitalization based on ShiftKey, so invert
                // it back
                event.shiftKey
                ? ev.key.toUpperCase()
                : ev.key.toLowerCase()
              : value;
          },
        });
      }

      if (
        (isWritableElement(event.target) && event.key !== KEYS.ESCAPE) ||
        // case: using arrows to move between buttons
        (isArrowKey(event.key) && isInputLike(event.target))
      ) {
        return;
      }

      if (event.key === KEYS.QUESTION_MARK) {
        this.setState({
          showHelpDialog: true,
        });
      }

      if (this.actionManager.handleKeyDown(event)) {
        return;
      }

      if (this.state.viewModeEnabled) {
        return;
      }

      if (event[KEYS.CTRL_OR_CMD] && this.state.isBindingEnabled) {
        this.setState({ isBindingEnabled: false });
      }

      if (event.code === CODES.ZERO) {
        this.setState({ isLibraryOpen: !this.state.isLibraryOpen });
      }

      if (isArrowKey(event.key)) {
        const step =
          (this.state.gridSize &&
            (event.shiftKey
              ? ELEMENT_TRANSLATE_AMOUNT
              : this.state.gridSize)) ||
          (event.shiftKey
            ? ELEMENT_SHIFT_TRANSLATE_AMOUNT
            : ELEMENT_TRANSLATE_AMOUNT);

        const selectedElements = this.scene
          .getElements()
          .filter((element) => this.state.selectedElementIds[element.id]);

        let offsetX = 0;
        let offsetY = 0;

        if (event.key === KEYS.ARROW_LEFT) {
          offsetX = -step;
        } else if (event.key === KEYS.ARROW_RIGHT) {
          offsetX = step;
        } else if (event.key === KEYS.ARROW_UP) {
          offsetY = -step;
        } else if (event.key === KEYS.ARROW_DOWN) {
          offsetY = step;
        }

        selectedElements.forEach((element) => {
          mutateElement(element, {
            x: element.x + offsetX,
            y: element.y + offsetY,
          });

          updateBoundElements(element, {
            simultaneouslyUpdated: selectedElements,
          });
        });

        this.maybeSuggestBindingForAll(selectedElements);

        event.preventDefault();
      } else if (event.key === KEYS.ENTER) {
        const selectedElements = getSelectedElements(
          this.scene.getElements(),
          this.state,
        );

        if (
          selectedElements.length === 1 &&
          isLinearElement(selectedElements[0])
        ) {
          if (
            !this.state.editingLinearElement ||
            this.state.editingLinearElement.elementId !== selectedElements[0].id
          ) {
            this.history.resumeRecording();
            this.setState({
              editingLinearElement: new LinearElementEditor(
                selectedElements[0],
                this.scene,
              ),
            });
          }
        } else if (
          selectedElements.length === 1 &&
          !isLinearElement(selectedElements[0])
        ) {
          const selectedElement = selectedElements[0];
          this.startTextEditing({
            sceneX: selectedElement.x + selectedElement.width / 2,
            sceneY: selectedElement.y + selectedElement.height / 2,
          });
          event.preventDefault();
          return;
        }
      } else if (
        !event.ctrlKey &&
        !event.altKey &&
        !event.metaKey &&
        this.state.draggingElement === null
      ) {
        const shape = findShapeByKey(event.key);
        if (shape) {
          this.selectShapeTool(shape);
        } else if (event.key === KEYS.Q) {
          this.toggleLock();
        }
      }
      if (event.key === KEYS.SPACE && gesture.pointers.size === 0) {
        isHoldingSpace = true;
        setCursor(this.canvas, CURSOR_TYPE.GRABBING);
      }

      if (event.key === KEYS.G || event.key === KEYS.S) {
        const selectedElements = getSelectedElements(
          this.scene.getElements(),
          this.state,
        );
        if (
          this.state.elementType === "selection" &&
          !selectedElements.length
        ) {
          return;
        }

        if (
          event.key === KEYS.G &&
          (hasBackground(this.state.elementType) ||
            selectedElements.some((element) => hasBackground(element.type)))
        ) {
          this.setState({ openPopup: "backgroundColorPicker" });
        }
        if (event.key === KEYS.S) {
          this.setState({ openPopup: "strokeColorPicker" });
        }
      }
    },
  );

  private onKeyUp = withBatchedUpdates((event: KeyboardEvent) => {
    if (event.key === KEYS.SPACE) {
      if (this.state.viewModeEnabled) {
        setCursor(this.canvas, CURSOR_TYPE.GRAB);
      } else if (this.state.elementType === "selection") {
        resetCursor(this.canvas);
      } else {
        setCursorForShape(this.canvas, this.state.elementType);
        this.setState({
          selectedElementIds: {},
          selectedGroupIds: {},
          editingGroupId: null,
        });
      }
      isHoldingSpace = false;
    }
    if (!event[KEYS.CTRL_OR_CMD] && !this.state.isBindingEnabled) {
      this.setState({ isBindingEnabled: true });
    }
    if (isArrowKey(event.key)) {
      const selectedElements = getSelectedElements(
        this.scene.getElements(),
        this.state,
      );
      isBindingEnabled(this.state)
        ? bindOrUnbindSelectedElements(selectedElements)
        : unbindLinearElements(selectedElements);
      this.setState({ suggestedBindings: [] });
    }
  });

  private selectShapeTool(elementType: AppState["elementType"]) {
    if (!isHoldingSpace) {
      setCursorForShape(this.canvas, elementType);
    }
    if (isToolIcon(document.activeElement)) {
      this.focusContainer();
    }
    if (!isLinearElementType(elementType)) {
      this.setState({ suggestedBindings: [] });
    }
    if (elementType === "image") {
      this.onImageAction();
    }
    if (elementType !== "selection") {
      this.setState({
        elementType,
        selectedElementIds: {},
        selectedGroupIds: {},
        editingGroupId: null,
      });
    } else {
      this.setState({ elementType });
    }
  }

  private onGestureStart = withBatchedUpdates((event: GestureEvent) => {
    event.preventDefault();
    this.setState({
      selectedElementIds: {},
    });
    gesture.initialScale = this.state.zoom.value;
  });

  private onGestureChange = withBatchedUpdates((event: GestureEvent) => {
    event.preventDefault();

    // onGestureChange only has zoom factor but not the center.
    // If we're on iPad or iPhone, then we recognize multi-touch and will
    // zoom in at the right location on the touchMove handler already.
    // On Macbook, we don't have those events so will zoom in at the
    // current location instead.
    if (gesture.pointers.size === 2) {
      return;
    }

    const initialScale = gesture.initialScale;
    if (initialScale) {
      this.setState(({ zoom, offsetLeft, offsetTop }) => ({
        zoom: getNewZoom(
          getNormalizedZoom(initialScale * event.scale),
          zoom,
          { left: offsetLeft, top: offsetTop },
          { x: cursorX, y: cursorY },
        ),
      }));
    }
  });

  private onGestureEnd = withBatchedUpdates((event: GestureEvent) => {
    event.preventDefault();
    this.setState({
      previousSelectedElementIds: {},
      selectedElementIds: this.state.previousSelectedElementIds,
    });
    gesture.initialScale = null;
  });

  private handleTextWysiwyg(
    element: ExcalidrawTextElement,
    {
      isExistingElement = false,
    }: {
      isExistingElement?: boolean;
    },
  ) {
    const updateElement = (text: string, isDeleted = false) => {
      this.scene.replaceAllElements([
        ...this.scene.getElementsIncludingDeleted().map((_element) => {
          if (_element.id === element.id && isTextElement(_element)) {
            return updateTextElement(_element, {
              text,
              isDeleted,
            });
          }
          return _element;
        }),
      ]);
    };

    textWysiwyg({
      id: element.id,
      appState: this.state,
      canvas: this.canvas,
      getViewportCoords: (x, y) => {
        const { x: viewportX, y: viewportY } = sceneCoordsToViewportCoords(
          {
            sceneX: x,
            sceneY: y,
          },
          this.state,
        );
        return [
          viewportX - this.state.offsetLeft,
          viewportY - this.state.offsetTop,
        ];
      },
      onChange: withBatchedUpdates((text) => {
        updateElement(text);
        if (isNonDeletedElement(element)) {
          updateBoundElements(element);
        }
      }),
      onSubmit: withBatchedUpdates(({ text, viaKeyboard }) => {
        const isDeleted = !text.trim();
        updateElement(text, isDeleted);
        // select the created text element only if submitting via keyboard
        // (when submitting via click it should act as signal to deselect)
        if (!isDeleted && viaKeyboard) {
          this.setState((prevState) => ({
            selectedElementIds: {
              ...prevState.selectedElementIds,
              [element.id]: true,
            },
          }));
        }
        if (isDeleted) {
          fixBindingsAfterDeletion(this.scene.getElements(), [element]);
        }
        if (!isDeleted || isExistingElement) {
          this.history.resumeRecording();
        }

        this.setState({
          draggingElement: null,
          editingElement: null,
        });
        if (this.state.elementLocked) {
          setCursorForShape(this.canvas, this.state.elementType);
        }

        this.focusContainer();
      }),
      element,
      excalidrawContainer: this.excalidrawContainerRef.current,
    });
    // deselect all other elements when inserting text
    this.deselectElements();

    // do an initial update to re-initialize element position since we were
    // modifying element's x/y for sake of editor (case: syncing to remote)
    updateElement(element.text);
  }

  private deselectElements() {
    this.setState({
      selectedElementIds: {},
      selectedGroupIds: {},
      editingGroupId: null,
    });
  }

  private getTextElementAtPosition(
    x: number,
    y: number,
  ): NonDeleted<ExcalidrawTextElement> | null {
    const element = this.getElementAtPosition(x, y);

    if (element && isTextElement(element) && !element.isDeleted) {
      return element;
    }
    return null;
  }

  private getElementAtPosition(
    x: number,
    y: number,
    opts?: {
      /** if true, returns the first selected element (with highest z-index)
        of all hit elements */
      preferSelected?: boolean;
    },
  ): NonDeleted<ExcalidrawElement> | null {
    const allHitElements = this.getElementsAtPosition(x, y);
    if (allHitElements.length > 1) {
      if (opts?.preferSelected) {
        for (let index = allHitElements.length - 1; index > -1; index--) {
          if (this.state.selectedElementIds[allHitElements[index].id]) {
            return allHitElements[index];
          }
        }
      }
      const elementWithHighestZIndex =
        allHitElements[allHitElements.length - 1];
      // If we're hitting element with highest z-index only on its bounding box
      // while also hitting other element figure, the latter should be considered.
      return isHittingElementBoundingBoxWithoutHittingElement(
        elementWithHighestZIndex,
        this.state,
        x,
        y,
      )
        ? allHitElements[allHitElements.length - 2]
        : elementWithHighestZIndex;
    }
    if (allHitElements.length === 1) {
      return allHitElements[0];
    }
    return null;
  }

  private getElementsAtPosition(
    x: number,
    y: number,
  ): NonDeleted<ExcalidrawElement>[] {
    return getElementsAtPosition(this.scene.getElements(), (element) =>
      hitTest(element, this.state, x, y),
    );
  }

  private startTextEditing = ({
    sceneX,
    sceneY,
    insertAtParentCenter = true,
  }: {
    /** X position to insert text at */
    sceneX: number;
    /** Y position to insert text at */
    sceneY: number;
    /** whether to attempt to insert at element center if applicable */
    insertAtParentCenter?: boolean;
  }) => {
    const existingTextElement = this.getTextElementAtPosition(sceneX, sceneY);

    const parentCenterPosition =
      insertAtParentCenter &&
      this.getTextWysiwygSnappedToCenterPosition(
        sceneX,
        sceneY,
        this.state,
        this.canvas,
        window.devicePixelRatio,
      );

    const element = existingTextElement
      ? existingTextElement
      : newTextElement({
          x: parentCenterPosition
            ? parentCenterPosition.elementCenterX
            : sceneX,
          y: parentCenterPosition
            ? parentCenterPosition.elementCenterY
            : sceneY,
          strokeColor: this.state.currentItemStrokeColor,
          backgroundColor: this.state.currentItemBackgroundColor,
          fillStyle: this.state.currentItemFillStyle,
          strokeWidth: this.state.currentItemStrokeWidth,
          strokeStyle: this.state.currentItemStrokeStyle,
          roughness: this.state.currentItemRoughness,
          opacity: this.state.currentItemOpacity,
          strokeSharpness: this.state.currentItemStrokeSharpness,
          text: "",
          fontSize: this.state.currentItemFontSize,
          fontFamily: this.state.currentItemFontFamily,
          textAlign: parentCenterPosition
            ? "center"
            : this.state.currentItemTextAlign,
          verticalAlign: parentCenterPosition
            ? "middle"
            : DEFAULT_VERTICAL_ALIGN,
        });

    this.setState({ editingElement: element });

    if (existingTextElement) {
      // if text element is no longer centered to a container, reset
      // verticalAlign to default because it's currently internal-only
      if (!parentCenterPosition || element.textAlign !== "center") {
        mutateElement(element, { verticalAlign: DEFAULT_VERTICAL_ALIGN });
      }
    } else {
      this.scene.replaceAllElements([
        ...this.scene.getElementsIncludingDeleted(),
        element,
      ]);

      // case: creating new text not centered to parent elemenent → offset Y
      // so that the text is centered to cursor position
      if (!parentCenterPosition) {
        mutateElement(element, {
          y: element.y - element.baseline / 2,
        });
      }
    }

    this.setState({
      editingElement: element,
    });

    this.handleTextWysiwyg(element, {
      isExistingElement: !!existingTextElement,
    });
  };

  private handleCanvasDoubleClick = (
    event: React.MouseEvent<HTMLCanvasElement>,
  ) => {
    // case: double-clicking with arrow/line tool selected would both create
    // text and enter multiElement mode
    if (this.state.multiElement) {
      return;
    }
    // we should only be able to double click when mode is selection
    if (this.state.elementType !== "selection") {
      return;
    }

    const selectedElements = getSelectedElements(
      this.scene.getElements(),
      this.state,
    );

    if (selectedElements.length === 1 && isLinearElement(selectedElements[0])) {
      if (
        !this.state.editingLinearElement ||
        this.state.editingLinearElement.elementId !== selectedElements[0].id
      ) {
        this.history.resumeRecording();
        this.setState({
          editingLinearElement: new LinearElementEditor(
            selectedElements[0],
            this.scene,
          ),
        });
      }
      return;
    }

    resetCursor(this.canvas);

    const { x: sceneX, y: sceneY } = viewportCoordsToSceneCoords(
      event,
      this.state,
    );

    const selectedGroupIds = getSelectedGroupIds(this.state);

    if (selectedGroupIds.length > 0) {
      const hitElement = this.getElementAtPosition(sceneX, sceneY);

      const selectedGroupId =
        hitElement &&
        getSelectedGroupIdForElement(hitElement, this.state.selectedGroupIds);

      if (selectedGroupId) {
        this.setState((prevState) =>
          selectGroupsForSelectedElements(
            {
              ...prevState,
              editingGroupId: selectedGroupId,
              selectedElementIds: { [hitElement!.id]: true },
              selectedGroupIds: {},
            },
            this.scene.getElements(),
          ),
        );
        return;
      }
    }

    resetCursor(this.canvas);
    if (!event[KEYS.CTRL_OR_CMD] && !this.state.viewModeEnabled) {
      this.startTextEditing({
        sceneX,
        sceneY,
        insertAtParentCenter: !event.altKey,
      });
    }
  };

  private handleCanvasPointerMove = (
    event: React.PointerEvent<HTMLCanvasElement>,
  ) => {
    this.savePointer(event.clientX, event.clientY, this.state.cursorButton);

    if (gesture.pointers.has(event.pointerId)) {
      gesture.pointers.set(event.pointerId, {
        x: event.clientX,
        y: event.clientY,
      });
    }

    const initialScale = gesture.initialScale;
    if (
      gesture.pointers.size === 2 &&
      gesture.lastCenter &&
      initialScale &&
      gesture.initialDistance
    ) {
      const center = getCenter(gesture.pointers);
      const deltaX = center.x - gesture.lastCenter.x;
      const deltaY = center.y - gesture.lastCenter.y;
      gesture.lastCenter = center;

      const distance = getDistance(Array.from(gesture.pointers.values()));
      const scaleFactor = distance / gesture.initialDistance;

      this.setState(({ zoom, scrollX, scrollY, offsetLeft, offsetTop }) => ({
        scrollX: scrollX + deltaX / zoom.value,
        scrollY: scrollY + deltaY / zoom.value,
        zoom: getNewZoom(
          getNormalizedZoom(initialScale * scaleFactor),
          zoom,
          { left: offsetLeft, top: offsetTop },
          center,
        ),
        shouldCacheIgnoreZoom: true,
      }));
      this.resetShouldCacheIgnoreZoomDebounced();
    } else {
      gesture.lastCenter = gesture.initialDistance = gesture.initialScale = null;
    }

    if (isHoldingSpace || isPanning || isDraggingScrollBar) {
      return;
    }

    const isPointerOverScrollBars = isOverScrollBars(
      currentScrollBars,
      event.clientX - this.state.offsetLeft,
      event.clientY - this.state.offsetTop,
    );
    const isOverScrollBar = isPointerOverScrollBars.isOverEither;
    if (!this.state.draggingElement && !this.state.multiElement) {
      if (isOverScrollBar) {
        resetCursor(this.canvas);
      } else {
        setCursorForShape(this.canvas, this.state.elementType);
      }
    }

    const scenePointer = viewportCoordsToSceneCoords(event, this.state);
    const { x: scenePointerX, y: scenePointerY } = scenePointer;

    if (
      this.state.editingLinearElement &&
      !this.state.editingLinearElement.isDragging
    ) {
      const editingLinearElement = LinearElementEditor.handlePointerMove(
        event,
        scenePointerX,
        scenePointerY,
        this.state.editingLinearElement,
        this.state.gridSize,
      );
      if (editingLinearElement !== this.state.editingLinearElement) {
        this.setState({ editingLinearElement });
      }
      if (editingLinearElement.lastUncommittedPoint != null) {
        this.maybeSuggestBindingAtCursor(scenePointer);
      } else {
        this.setState({ suggestedBindings: [] });
      }
    }

    if (isBindingElementType(this.state.elementType)) {
      // Hovering with a selected tool or creating new linear element via click
      // and point
      const { draggingElement } = this.state;
      if (isBindingElement(draggingElement)) {
        this.maybeSuggestBindingForLinearElementAtCursor(
          draggingElement,
          "end",
          scenePointer,
          this.state.startBoundElement,
        );
      } else {
        this.maybeSuggestBindingAtCursor(scenePointer);
      }
    }

    if (this.state.multiElement) {
      const { multiElement } = this.state;
      const { x: rx, y: ry } = multiElement;

      const { points, lastCommittedPoint } = multiElement;
      const lastPoint = points[points.length - 1];

      setCursorForShape(this.canvas, this.state.elementType);

      if (lastPoint === lastCommittedPoint) {
        // if we haven't yet created a temp point and we're beyond commit-zone
        // threshold, add a point
        if (
          distance2d(
            scenePointerX - rx,
            scenePointerY - ry,
            lastPoint[0],
            lastPoint[1],
          ) >= LINE_CONFIRM_THRESHOLD
        ) {
          mutateElement(multiElement, {
            points: [...points, [scenePointerX - rx, scenePointerY - ry]],
          });
        } else {
          setCursor(this.canvas, CURSOR_TYPE.POINTER);
          // in this branch, we're inside the commit zone, and no uncommitted
          // point exists. Thus do nothing (don't add/remove points).
        }
      } else if (
        points.length > 2 &&
        lastCommittedPoint &&
        distance2d(
          scenePointerX - rx,
          scenePointerY - ry,
          lastCommittedPoint[0],
          lastCommittedPoint[1],
        ) < LINE_CONFIRM_THRESHOLD
      ) {
        setCursor(this.canvas, CURSOR_TYPE.POINTER);
        mutateElement(multiElement, {
          points: points.slice(0, -1),
        });
      } else {
        if (isPathALoop(points, this.state.zoom.value)) {
          setCursor(this.canvas, CURSOR_TYPE.POINTER);
        }
        // update last uncommitted point
        mutateElement(multiElement, {
          points: [
            ...points.slice(0, -1),
            [scenePointerX - rx, scenePointerY - ry],
          ],
        });
      }

      return;
    }

    const hasDeselectedButton = Boolean(event.buttons);
    if (
      hasDeselectedButton ||
      (this.state.elementType !== "selection" &&
        this.state.elementType !== "text")
    ) {
      return;
    }

    const elements = this.scene.getElements();

    const selectedElements = getSelectedElements(elements, this.state);
    if (
      selectedElements.length === 1 &&
      !isOverScrollBar &&
      !this.state.editingLinearElement
    ) {
      const elementWithTransformHandleType = getElementWithTransformHandleType(
        elements,
        this.state,
        scenePointerX,
        scenePointerY,
        this.state.zoom,
        event.pointerType,
      );
      if (
        elementWithTransformHandleType &&
        elementWithTransformHandleType.transformHandleType
      ) {
        setCursor(
          this.canvas,
          getCursorForResizingElement(elementWithTransformHandleType),
        );
        return;
      }
    } else if (selectedElements.length > 1 && !isOverScrollBar) {
      const transformHandleType = getTransformHandleTypeFromCoords(
        getCommonBounds(selectedElements),
        scenePointerX,
        scenePointerY,
        this.state.zoom,
        event.pointerType,
      );
      if (transformHandleType) {
        setCursor(
          this.canvas,
          getCursorForResizingElement({
            transformHandleType,
          }),
        );
        return;
      }
    }

    const hitElement = this.getElementAtPosition(
      scenePointer.x,
      scenePointer.y,
    );
    if (this.state.elementType === "text") {
      setCursor(
        this.canvas,
        isTextElement(hitElement) ? CURSOR_TYPE.TEXT : CURSOR_TYPE.CROSSHAIR,
      );
    } else if (this.state.viewModeEnabled) {
      setCursor(this.canvas, CURSOR_TYPE.GRAB);
    } else if (isOverScrollBar) {
      setCursor(this.canvas, CURSOR_TYPE.AUTO);
    } else if (
      // if using cmd/ctrl, we're not dragging
      !event[KEYS.CTRL_OR_CMD] &&
      (hitElement ||
        this.isHittingCommonBoundingBoxOfSelectedElements(
          scenePointer,
          selectedElements,
        ))
    ) {
      setCursor(this.canvas, CURSOR_TYPE.MOVE);
    } else {
      setCursor(this.canvas, CURSOR_TYPE.AUTO);
    }
  };

  // set touch moving for mobile context menu
  private handleTouchMove = (event: React.TouchEvent<HTMLCanvasElement>) => {
    invalidateContextMenu = true;
  };

  private handleCanvasPointerDown = (
    event: React.PointerEvent<HTMLCanvasElement>,
  ) => {
    // remove any active selection when we start to interact with canvas
    // (mainly, we care about removing selection outside the component which
    //  would prevent our copy handling otherwise)
    const selection = document.getSelection();
    if (selection?.anchorNode) {
      selection.removeAllRanges();
    }

    this.maybeOpenContextMenuAfterPointerDownOnTouchDevices(event);
    this.maybeCleanupAfterMissingPointerUp(event);

    if (isPanning) {
      return;
    }

    this.setState({
      lastPointerDownWith: event.pointerType,
      cursorButton: "down",
    });
    this.savePointer(event.clientX, event.clientY, "down");

    if (this.handleCanvasPanUsingWheelOrSpaceDrag(event)) {
      return;
    }

    // only handle left mouse button or touch
    if (
      event.button !== POINTER_BUTTON.MAIN &&
      event.button !== POINTER_BUTTON.TOUCH
    ) {
      return;
    }

    this.updateGestureOnPointerDown(event);

    // don't select while panning
    if (gesture.pointers.size > 1) {
      return;
    }

    // State for the duration of a pointer interaction, which starts with a
    // pointerDown event, ends with a pointerUp event (or another pointerDown)
    const pointerDownState = this.initialPointerDownState(event);

    if (this.handleDraggingScrollBar(event, pointerDownState)) {
      return;
    }

    this.clearSelectionIfNotUsingSelection();
    this.updateBindingEnabledOnPointerMove(event);

    if (this.handleSelectionOnPointerDown(event, pointerDownState)) {
      return;
    }

    if (this.state.elementType === "text") {
      this.handleTextOnPointerDown(event, pointerDownState);
      return;
    } else if (
      this.state.elementType === "arrow" ||
      this.state.elementType === "line"
    ) {
      this.handleLinearElementOnPointerDown(
        event,
        this.state.elementType,
        pointerDownState,
      );
    } else if (this.state.elementType === "image") {
      // reset image preview on pointerdown
      setCursor(this.canvas, CURSOR_TYPE.CROSSHAIR);

      if (!this.state.pendingImageElement) {
        return;
      }

      this.setState({
        draggingElement: this.state.pendingImageElement,
        editingElement: this.state.pendingImageElement,
        pendingImageElement: null,
        multiElement: null,
      });

      const { x, y } = viewportCoordsToSceneCoords(event, this.state);
      mutateElement(this.state.pendingImageElement, {
        x,
        y,
      });
    } else if (this.state.elementType === "freedraw") {
      this.handleFreeDrawElementOnPointerDown(
        event,
        this.state.elementType,
        pointerDownState,
      );
    } else {
      this.createGenericElementOnPointerDown(
        this.state.elementType,
        pointerDownState,
      );
    }

    const onPointerMove = this.onPointerMoveFromPointerDownHandler(
      pointerDownState,
    );

    const onPointerUp = this.onPointerUpFromPointerDownHandler(
      pointerDownState,
    );

    const onKeyDown = this.onKeyDownFromPointerDownHandler(pointerDownState);
    const onKeyUp = this.onKeyUpFromPointerDownHandler(pointerDownState);

    lastPointerUp = onPointerUp;

    if (!this.state.viewModeEnabled) {
      window.addEventListener(EVENT.POINTER_MOVE, onPointerMove);
      window.addEventListener(EVENT.POINTER_UP, onPointerUp);
      window.addEventListener(EVENT.KEYDOWN, onKeyDown);
      window.addEventListener(EVENT.KEYUP, onKeyUp);
      pointerDownState.eventListeners.onMove = onPointerMove;
      pointerDownState.eventListeners.onUp = onPointerUp;
      pointerDownState.eventListeners.onKeyUp = onKeyUp;
      pointerDownState.eventListeners.onKeyDown = onKeyDown;
    }
  };

  private maybeOpenContextMenuAfterPointerDownOnTouchDevices = (
    event: React.PointerEvent<HTMLCanvasElement>,
  ): void => {
    // deal with opening context menu on touch devices
    if (event.pointerType === "touch") {
      invalidateContextMenu = false;

      if (touchTimeout) {
        // If there's already a touchTimeout, this means that there's another
        // touch down and we are doing another touch, so we shouldn't open the
        // context menu.
        invalidateContextMenu = true;
      } else {
        // open the context menu with the first touch's clientX and clientY
        // if the touch is not moving
        touchTimeout = window.setTimeout(() => {
          touchTimeout = 0;
          if (!invalidateContextMenu) {
            this.handleCanvasContextMenu(event);
          }
        }, TOUCH_CTX_MENU_TIMEOUT);
      }
    }
  };

  private maybeCleanupAfterMissingPointerUp(
    event: React.PointerEvent<HTMLCanvasElement>,
  ): void {
    if (lastPointerUp !== null) {
      // Unfortunately, sometimes we don't get a pointerup after a pointerdown,
      // this can happen when a contextual menu or alert is triggered. In order to avoid
      // being in a weird state, we clean up on the next pointerdown
      lastPointerUp(event);
    }
  }

  // Returns whether the event is a panning
  private handleCanvasPanUsingWheelOrSpaceDrag = (
    event: React.PointerEvent<HTMLCanvasElement>,
  ): boolean => {
    if (
      !(
        gesture.pointers.size === 0 &&
        (event.button === POINTER_BUTTON.WHEEL ||
          (event.button === POINTER_BUTTON.MAIN && isHoldingSpace) ||
          this.state.viewModeEnabled)
      )
    ) {
      return false;
    }
    isPanning = true;

    let nextPastePrevented = false;
    const isLinux = /Linux/.test(window.navigator.platform);

    setCursor(this.canvas, CURSOR_TYPE.GRABBING);
    let { clientX: lastX, clientY: lastY } = event;
    const onPointerMove = withBatchedUpdates((event: PointerEvent) => {
      const deltaX = lastX - event.clientX;
      const deltaY = lastY - event.clientY;
      lastX = event.clientX;
      lastY = event.clientY;

      /*
       * Prevent paste event if we move while middle clicking on Linux.
       * See issue #1383.
       */
      if (
        isLinux &&
        !nextPastePrevented &&
        (Math.abs(deltaX) > 1 || Math.abs(deltaY) > 1)
      ) {
        nextPastePrevented = true;

        /* Prevent the next paste event */
        const preventNextPaste = (event: ClipboardEvent) => {
          document.body.removeEventListener(EVENT.PASTE, preventNextPaste);
          event.stopPropagation();
        };

        /*
         * Reenable next paste in case of disabled middle click paste for
         * any reason:
         * - rigth click paste
         * - empty clipboard
         */
        const enableNextPaste = () => {
          setTimeout(() => {
            document.body.removeEventListener(EVENT.PASTE, preventNextPaste);
            window.removeEventListener(EVENT.POINTER_UP, enableNextPaste);
          }, 100);
        };

        document.body.addEventListener(EVENT.PASTE, preventNextPaste);
        window.addEventListener(EVENT.POINTER_UP, enableNextPaste);
      }

      this.setState({
        scrollX: this.state.scrollX - deltaX / this.state.zoom.value,
        scrollY: this.state.scrollY - deltaY / this.state.zoom.value,
      });
    });
    const teardown = withBatchedUpdates(
      (lastPointerUp = () => {
        lastPointerUp = null;
        isPanning = false;
        if (!isHoldingSpace) {
          if (this.state.viewModeEnabled) {
            setCursor(this.canvas, CURSOR_TYPE.GRAB);
          } else {
            setCursorForShape(this.canvas, this.state.elementType);
          }
        }
        this.setState({
          cursorButton: "up",
        });
        this.savePointer(event.clientX, event.clientY, "up");
        window.removeEventListener(EVENT.POINTER_MOVE, onPointerMove);
        window.removeEventListener(EVENT.POINTER_UP, teardown);
        window.removeEventListener(EVENT.BLUR, teardown);
      }),
    );
    window.addEventListener(EVENT.BLUR, teardown);
    window.addEventListener(EVENT.POINTER_MOVE, onPointerMove, {
      passive: true,
    });
    window.addEventListener(EVENT.POINTER_UP, teardown);
    return true;
  };

  private updateGestureOnPointerDown(
    event: React.PointerEvent<HTMLCanvasElement>,
  ): void {
    gesture.pointers.set(event.pointerId, {
      x: event.clientX,
      y: event.clientY,
    });

    if (gesture.pointers.size === 2) {
      gesture.lastCenter = getCenter(gesture.pointers);
      gesture.initialScale = this.state.zoom.value;
      gesture.initialDistance = getDistance(
        Array.from(gesture.pointers.values()),
      );
    }
  }

  private initialPointerDownState(
    event: React.PointerEvent<HTMLCanvasElement>,
  ): PointerDownState {
    const origin = viewportCoordsToSceneCoords(event, this.state);
    const selectedElements = getSelectedElements(
      this.scene.getElements(),
      this.state,
    );
    const [minX, minY, maxX, maxY] = getCommonBounds(selectedElements);

    return {
      origin,
      withCmdOrCtrl: event[KEYS.CTRL_OR_CMD],
      originInGrid: tupleToCoors(
        getGridPoint(origin.x, origin.y, this.state.gridSize),
      ),
      scrollbars: isOverScrollBars(
        currentScrollBars,
        event.clientX - this.state.offsetLeft,
        event.clientY - this.state.offsetTop,
      ),
      // we need to duplicate because we'll be updating this state
      lastCoords: { ...origin },
      originalElements: this.scene.getElements().reduce((acc, element) => {
        acc.set(element.id, deepCopyElement(element));
        return acc;
      }, new Map() as PointerDownState["originalElements"]),
      resize: {
        handleType: false,
        isResizing: false,
        offset: { x: 0, y: 0 },
        arrowDirection: "origin",
        center: { x: (maxX + minX) / 2, y: (maxY + minY) / 2 },
      },
      hit: {
        element: null,
        allHitElements: [],
        wasAddedToSelection: false,
        hasBeenDuplicated: false,
        hasHitCommonBoundingBoxOfSelectedElements: this.isHittingCommonBoundingBoxOfSelectedElements(
          origin,
          selectedElements,
        ),
      },
      drag: {
        hasOccurred: false,
        offset: null,
      },
      eventListeners: {
        onMove: null,
        onUp: null,
        onKeyUp: null,
        onKeyDown: null,
      },
    };
  }

  // Returns whether the event is a dragging a scrollbar
  private handleDraggingScrollBar(
    event: React.PointerEvent<HTMLCanvasElement>,
    pointerDownState: PointerDownState,
  ): boolean {
    if (
      !(pointerDownState.scrollbars.isOverEither && !this.state.multiElement)
    ) {
      return false;
    }
    isDraggingScrollBar = true;
    pointerDownState.lastCoords.x = event.clientX;
    pointerDownState.lastCoords.y = event.clientY;
    const onPointerMove = withBatchedUpdates((event: PointerEvent) => {
      const target = event.target;
      if (!(target instanceof HTMLElement)) {
        return;
      }

      this.handlePointerMoveOverScrollbars(event, pointerDownState);
    });

    const onPointerUp = withBatchedUpdates(() => {
      isDraggingScrollBar = false;
      setCursorForShape(this.canvas, this.state.elementType);
      lastPointerUp = null;
      this.setState({
        cursorButton: "up",
      });
      this.savePointer(event.clientX, event.clientY, "up");
      window.removeEventListener(EVENT.POINTER_MOVE, onPointerMove);
      window.removeEventListener(EVENT.POINTER_UP, onPointerUp);
    });

    lastPointerUp = onPointerUp;

    window.addEventListener(EVENT.POINTER_MOVE, onPointerMove);
    window.addEventListener(EVENT.POINTER_UP, onPointerUp);
    return true;
  }

  private clearSelectionIfNotUsingSelection = (): void => {
    if (this.state.elementType !== "selection") {
      this.setState({
        selectedElementIds: {},
        selectedGroupIds: {},
        editingGroupId: null,
      });
    }
  };

  /**
   * @returns whether the pointer event has been completely handled
   */
  private handleSelectionOnPointerDown = (
    event: React.PointerEvent<HTMLCanvasElement>,
    pointerDownState: PointerDownState,
  ): boolean => {
    if (this.state.elementType === "selection") {
      const elements = this.scene.getElements();
      const selectedElements = getSelectedElements(elements, this.state);
      if (selectedElements.length === 1 && !this.state.editingLinearElement) {
        const elementWithTransformHandleType = getElementWithTransformHandleType(
          elements,
          this.state,
          pointerDownState.origin.x,
          pointerDownState.origin.y,
          this.state.zoom,
          event.pointerType,
        );
        if (elementWithTransformHandleType != null) {
          this.setState({
            resizingElement: elementWithTransformHandleType.element,
          });
          pointerDownState.resize.handleType =
            elementWithTransformHandleType.transformHandleType;
        }
      } else if (selectedElements.length > 1) {
        pointerDownState.resize.handleType = getTransformHandleTypeFromCoords(
          getCommonBounds(selectedElements),
          pointerDownState.origin.x,
          pointerDownState.origin.y,
          this.state.zoom,
          event.pointerType,
        );
      }
      if (pointerDownState.resize.handleType) {
        setCursor(
          this.canvas,
          getCursorForResizingElement({
            transformHandleType: pointerDownState.resize.handleType,
          }),
        );
        pointerDownState.resize.isResizing = true;
        pointerDownState.resize.offset = tupleToCoors(
          getResizeOffsetXY(
            pointerDownState.resize.handleType,
            selectedElements,
            pointerDownState.origin.x,
            pointerDownState.origin.y,
          ),
        );
        if (
          selectedElements.length === 1 &&
          isLinearElement(selectedElements[0]) &&
          selectedElements[0].points.length === 2
        ) {
          pointerDownState.resize.arrowDirection = getResizeArrowDirection(
            pointerDownState.resize.handleType,
            selectedElements[0],
          );
        }
      } else {
        if (this.state.editingLinearElement) {
          const ret = LinearElementEditor.handlePointerDown(
            event,
            this.state,
            (appState) => this.setState(appState),
            this.history,
            pointerDownState.origin,
          );
          if (ret.hitElement) {
            pointerDownState.hit.element = ret.hitElement;
          }
          if (ret.didAddPoint) {
            return true;
          }
        }

        // hitElement may already be set above, so check first
        pointerDownState.hit.element =
          pointerDownState.hit.element ??
          this.getElementAtPosition(
            pointerDownState.origin.x,
            pointerDownState.origin.y,
          );

        // For overlapped elements one position may hit
        // multiple elements
        pointerDownState.hit.allHitElements = this.getElementsAtPosition(
          pointerDownState.origin.x,
          pointerDownState.origin.y,
        );

        const hitElement = pointerDownState.hit.element;
        const someHitElementIsSelected = pointerDownState.hit.allHitElements.some(
          (element) => this.isASelectedElement(element),
        );
        if (
          (hitElement === null || !someHitElementIsSelected) &&
          !event.shiftKey &&
          !pointerDownState.hit.hasHitCommonBoundingBoxOfSelectedElements
        ) {
          this.clearSelection(hitElement);
        }

        // If we click on something
        if (hitElement != null) {
          // on CMD/CTRL, drill down to hit element regardless of groups etc.
          if (event[KEYS.CTRL_OR_CMD]) {
            if (!this.state.selectedElementIds[hitElement.id]) {
              pointerDownState.hit.wasAddedToSelection = true;
            }
            this.setState((prevState) => ({
              ...editGroupForSelectedElement(prevState, hitElement),
              previousSelectedElementIds: this.state.selectedElementIds,
            }));
            // mark as not completely handled so as to allow dragging etc.
            return false;
          }

          // deselect if item is selected
          // if shift is not clicked, this will always return true
          // otherwise, it will trigger selection based on current
          // state of the box
          if (!this.state.selectedElementIds[hitElement.id]) {
            // if we are currently editing a group, exiting editing mode and deselect the group.
            if (
              this.state.editingGroupId &&
              !isElementInGroup(hitElement, this.state.editingGroupId)
            ) {
              this.setState({
                selectedElementIds: {},
                selectedGroupIds: {},
                editingGroupId: null,
              });
            }

            // Add hit element to selection. At this point if we're not holding
            // SHIFT the previously selected element(s) were deselected above
            // (make sure you use setState updater to use latest state)
            if (
              !someHitElementIsSelected &&
              !pointerDownState.hit.hasHitCommonBoundingBoxOfSelectedElements
            ) {
              this.setState((prevState) => {
                return selectGroupsForSelectedElements(
                  {
                    ...prevState,
                    selectedElementIds: {
                      ...prevState.selectedElementIds,
                      [hitElement.id]: true,
                    },
                  },
                  this.scene.getElements(),
                );
              });
              pointerDownState.hit.wasAddedToSelection = true;
            }
          }
        }

        this.setState({
          previousSelectedElementIds: this.state.selectedElementIds,
        });
      }
    }
    return false;
  };

  private isASelectedElement(hitElement: ExcalidrawElement | null): boolean {
    return hitElement != null && this.state.selectedElementIds[hitElement.id];
  }

  private isHittingCommonBoundingBoxOfSelectedElements(
    point: Readonly<{ x: number; y: number }>,
    selectedElements: readonly ExcalidrawElement[],
  ): boolean {
    if (selectedElements.length < 2) {
      return false;
    }

    // How many pixels off the shape boundary we still consider a hit
    const threshold = 10 / this.state.zoom.value;
    const [x1, y1, x2, y2] = getCommonBounds(selectedElements);
    return (
      point.x > x1 - threshold &&
      point.x < x2 + threshold &&
      point.y > y1 - threshold &&
      point.y < y2 + threshold
    );
  }

  private handleTextOnPointerDown = (
    event: React.PointerEvent<HTMLCanvasElement>,
    pointerDownState: PointerDownState,
  ): void => {
    // if we're currently still editing text, clicking outside
    // should only finalize it, not create another (irrespective
    // of state.elementLocked)
    if (this.state.editingElement?.type === "text") {
      return;
    }

    this.startTextEditing({
      sceneX: pointerDownState.origin.x,
      sceneY: pointerDownState.origin.y,
      insertAtParentCenter: !event.altKey,
    });

    resetCursor(this.canvas);
    if (!this.state.elementLocked) {
      this.setState({
        elementType: "selection",
      });
    }
  };

  private handleFreeDrawElementOnPointerDown = (
    event: React.PointerEvent<HTMLCanvasElement>,
    elementType: ExcalidrawFreeDrawElement["type"],
    pointerDownState: PointerDownState,
  ) => {
    // Begin a mark capture. This does not have to update state yet.
    const [gridX, gridY] = getGridPoint(
      pointerDownState.origin.x,
      pointerDownState.origin.y,
      null,
    );

    const element = newFreeDrawElement({
      type: elementType,
      x: gridX,
      y: gridY,
      strokeColor: this.state.currentItemStrokeColor,
      backgroundColor: this.state.currentItemBackgroundColor,
      fillStyle: this.state.currentItemFillStyle,
      strokeWidth: this.state.currentItemStrokeWidth,
      strokeStyle: this.state.currentItemStrokeStyle,
      roughness: this.state.currentItemRoughness,
      opacity: this.state.currentItemOpacity,
      strokeSharpness: this.state.currentItemLinearStrokeSharpness,
      simulatePressure: event.pressure === 0.5,
    });

    this.setState((prevState) => ({
      selectedElementIds: {
        ...prevState.selectedElementIds,
        [element.id]: false,
      },
    }));

    const pressures = element.simulatePressure
      ? element.pressures
      : [...element.pressures, event.pressure];

    mutateElement(element, {
      points: [[0, 0]],
      pressures,
    });

    const boundElement = getHoveredElementForBinding(
      pointerDownState.origin,
      this.scene,
    );
    this.scene.replaceAllElements([
      ...this.scene.getElementsIncludingDeleted(),
      element,
    ]);
    this.setState({
      draggingElement: element,
      editingElement: element,
      startBoundElement: boundElement,
      suggestedBindings: [],
    });
  };

  private createImageElement = ({
    sceneX,
    sceneY,
  }: {
    sceneX: number;
    sceneY: number;
  }) => {
    const [gridX, gridY] = getGridPoint(sceneX, sceneY, this.state.gridSize);

    const element = newImageElement({
      type: "image",
      x: gridX,
      y: gridY,
      strokeColor: this.state.currentItemStrokeColor,
      backgroundColor: this.state.currentItemBackgroundColor,
      fillStyle: this.state.currentItemFillStyle,
      strokeWidth: this.state.currentItemStrokeWidth,
      strokeStyle: this.state.currentItemStrokeStyle,
      roughness: this.state.currentItemRoughness,
      opacity: this.state.currentItemOpacity,
      strokeSharpness: this.state.currentItemLinearStrokeSharpness,
    });

    return element;
  };

  private handleLinearElementOnPointerDown = (
    event: React.PointerEvent<HTMLCanvasElement>,
    elementType: ExcalidrawLinearElement["type"],
    pointerDownState: PointerDownState,
  ): void => {
    if (this.state.multiElement) {
      const { multiElement } = this.state;

      // finalize if completing a loop
      if (
        multiElement.type === "line" &&
        isPathALoop(multiElement.points, this.state.zoom.value)
      ) {
        mutateElement(multiElement, {
          lastCommittedPoint:
            multiElement.points[multiElement.points.length - 1],
        });
        this.actionManager.executeAction(actionFinalize);
        return;
      }

      const { x: rx, y: ry, lastCommittedPoint } = multiElement;

      // clicking inside commit zone → finalize arrow
      if (
        multiElement.points.length > 1 &&
        lastCommittedPoint &&
        distance2d(
          pointerDownState.origin.x - rx,
          pointerDownState.origin.y - ry,
          lastCommittedPoint[0],
          lastCommittedPoint[1],
        ) < LINE_CONFIRM_THRESHOLD
      ) {
        this.actionManager.executeAction(actionFinalize);
        return;
      }

      this.setState((prevState) => ({
        selectedElementIds: {
          ...prevState.selectedElementIds,
          [multiElement.id]: true,
        },
      }));
      // clicking outside commit zone → update reference for last committed
      // point
      mutateElement(multiElement, {
        lastCommittedPoint: multiElement.points[multiElement.points.length - 1],
      });
      setCursor(this.canvas, CURSOR_TYPE.POINTER);
    } else {
      const [gridX, gridY] = getGridPoint(
        pointerDownState.origin.x,
        pointerDownState.origin.y,
        this.state.gridSize,
      );

      /* If arrow is pre-arrowheads, it will have undefined for both start and end arrowheads.
      If so, we want it to be null for start and "arrow" for end. If the linear item is not
      an arrow, we want it to be null for both. Otherwise, we want it to use the
      values from appState. */

      const { currentItemStartArrowhead, currentItemEndArrowhead } = this.state;
      const [startArrowhead, endArrowhead] =
        elementType === "arrow"
          ? [currentItemStartArrowhead, currentItemEndArrowhead]
          : [null, null];

      const element = newLinearElement({
        type: elementType,
        x: gridX,
        y: gridY,
        strokeColor: this.state.currentItemStrokeColor,
        backgroundColor: this.state.currentItemBackgroundColor,
        fillStyle: this.state.currentItemFillStyle,
        strokeWidth: this.state.currentItemStrokeWidth,
        strokeStyle: this.state.currentItemStrokeStyle,
        roughness: this.state.currentItemRoughness,
        opacity: this.state.currentItemOpacity,
        strokeSharpness: this.state.currentItemLinearStrokeSharpness,
        startArrowhead,
        endArrowhead,
      });
      this.setState((prevState) => ({
        selectedElementIds: {
          ...prevState.selectedElementIds,
          [element.id]: false,
        },
      }));
      mutateElement(element, {
        points: [...element.points, [0, 0]],
      });
      const boundElement = getHoveredElementForBinding(
        pointerDownState.origin,
        this.scene,
      );
      this.scene.replaceAllElements([
        ...this.scene.getElementsIncludingDeleted(),
        element,
      ]);
      this.setState({
        draggingElement: element,
        editingElement: element,
        startBoundElement: boundElement,
        suggestedBindings: [],
      });
    }
  };

  private createGenericElementOnPointerDown = (
    elementType: ExcalidrawGenericElement["type"],
    pointerDownState: PointerDownState,
  ): void => {
    const [gridX, gridY] = getGridPoint(
      pointerDownState.origin.x,
      pointerDownState.origin.y,
      this.state.gridSize,
    );
    const element = newElement({
      type: elementType,
      x: gridX,
      y: gridY,
      strokeColor: this.state.currentItemStrokeColor,
      backgroundColor: this.state.currentItemBackgroundColor,
      fillStyle: this.state.currentItemFillStyle,
      strokeWidth: this.state.currentItemStrokeWidth,
      strokeStyle: this.state.currentItemStrokeStyle,
      roughness: this.state.currentItemRoughness,
      opacity: this.state.currentItemOpacity,
      strokeSharpness: this.state.currentItemStrokeSharpness,
    });

    if (element.type === "selection") {
      this.setState({
        selectionElement: element,
        draggingElement: element,
      });
    } else {
      this.scene.replaceAllElements([
        ...this.scene.getElementsIncludingDeleted(),
        element,
      ]);
      this.setState({
        multiElement: null,
        draggingElement: element,
        editingElement: element,
      });
    }
  };

  private onKeyDownFromPointerDownHandler(
    pointerDownState: PointerDownState,
  ): (event: KeyboardEvent) => void {
    return withBatchedUpdates((event: KeyboardEvent) => {
      if (this.maybeHandleResize(pointerDownState, event)) {
        return;
      }
      this.maybeDragNewGenericElement(pointerDownState, event);
    });
  }

  private onKeyUpFromPointerDownHandler(
    pointerDownState: PointerDownState,
  ): (event: KeyboardEvent) => void {
    return withBatchedUpdates((event: KeyboardEvent) => {
      // Prevents focus from escaping excalidraw tab
      event.key === KEYS.ALT && event.preventDefault();
      if (this.maybeHandleResize(pointerDownState, event)) {
        return;
      }
      this.maybeDragNewGenericElement(pointerDownState, event);
    });
  }

  private onPointerMoveFromPointerDownHandler(
    pointerDownState: PointerDownState,
  ): (event: PointerEvent) => void {
    return withBatchedUpdates((event: PointerEvent) => {
      // We need to initialize dragOffsetXY only after we've updated
      // `state.selectedElementIds` on pointerDown. Doing it here in pointerMove
      // event handler should hopefully ensure we're already working with
      // the updated state.
      if (pointerDownState.drag.offset === null) {
        pointerDownState.drag.offset = tupleToCoors(
          getDragOffsetXY(
            getSelectedElements(this.scene.getElements(), this.state),
            pointerDownState.origin.x,
            pointerDownState.origin.y,
          ),
        );
      }

      const target = event.target;
      if (!(target instanceof HTMLElement)) {
        return;
      }

      if (this.handlePointerMoveOverScrollbars(event, pointerDownState)) {
        return;
      }

      const pointerCoords = viewportCoordsToSceneCoords(event, this.state);
      const [gridX, gridY] = getGridPoint(
        pointerCoords.x,
        pointerCoords.y,
        this.state.gridSize,
      );

      // for arrows/lines, don't start dragging until a given threshold
      // to ensure we don't create a 2-point arrow by mistake when
      // user clicks mouse in a way that it moves a tiny bit (thus
      // triggering pointermove)
      if (
        !pointerDownState.drag.hasOccurred &&
        (this.state.elementType === "arrow" ||
          this.state.elementType === "line")
      ) {
        if (
          distance2d(
            pointerCoords.x,
            pointerCoords.y,
            pointerDownState.origin.x,
            pointerDownState.origin.y,
          ) < DRAGGING_THRESHOLD
        ) {
          return;
        }
      }

      if (pointerDownState.resize.isResizing) {
        pointerDownState.lastCoords.x = pointerCoords.x;
        pointerDownState.lastCoords.y = pointerCoords.y;
        if (this.maybeHandleResize(pointerDownState, event)) {
          return true;
        }
      }

      if (this.state.editingLinearElement) {
        const didDrag = LinearElementEditor.handlePointDragging(
          this.state,
          (appState) => this.setState(appState),
          pointerCoords.x,
          pointerCoords.y,
          (element, startOrEnd) => {
            this.maybeSuggestBindingForLinearElementAtCursor(
              element,
              startOrEnd,
              pointerCoords,
            );
          },
        );

        if (didDrag) {
          pointerDownState.lastCoords.x = pointerCoords.x;
          pointerDownState.lastCoords.y = pointerCoords.y;
          return;
        }
      }

      const hasHitASelectedElement = pointerDownState.hit.allHitElements.some(
        (element) => this.isASelectedElement(element),
      );

      if (
        hasHitASelectedElement ||
        pointerDownState.hit.hasHitCommonBoundingBoxOfSelectedElements
      ) {
        // Marking that click was used for dragging to check
        // if elements should be deselected on pointerup
        pointerDownState.drag.hasOccurred = true;
        const selectedElements = getSelectedElements(
          this.scene.getElements(),
          this.state,
        );
        // prevent dragging even if we're no longer holding cmd/ctrl otherwise
        // it would have weird results (stuff jumping all over the screen)
        if (selectedElements.length > 0 && !pointerDownState.withCmdOrCtrl) {
          const [dragX, dragY] = getGridPoint(
            pointerCoords.x - pointerDownState.drag.offset.x,
            pointerCoords.y - pointerDownState.drag.offset.y,
            this.state.gridSize,
          );

          const [dragDistanceX, dragDistanceY] = [
            Math.abs(pointerCoords.x - pointerDownState.origin.x),
            Math.abs(pointerCoords.y - pointerDownState.origin.y),
          ];

          // We only drag in one direction if shift is pressed
          const lockDirection = event.shiftKey;

          dragSelectedElements(
            pointerDownState,
            selectedElements,
            dragX,
            dragY,
            this.scene,
            lockDirection,
            dragDistanceX,
            dragDistanceY,
          );
          this.maybeSuggestBindingForAll(selectedElements);

          // We duplicate the selected element if alt is pressed on pointer move
          if (event.altKey && !pointerDownState.hit.hasBeenDuplicated) {
            // Move the currently selected elements to the top of the z index stack, and
            // put the duplicates where the selected elements used to be.
            // (the origin point where the dragging started)

            pointerDownState.hit.hasBeenDuplicated = true;

            const nextElements = [];
            const elementsToAppend = [];
            const groupIdMap = new Map();
            const oldIdToDuplicatedId = new Map();
            const hitElement = pointerDownState.hit.element;
            for (const element of this.scene.getElementsIncludingDeleted()) {
              if (
                this.state.selectedElementIds[element.id] ||
                // case: the state.selectedElementIds might not have been
                // updated yet by the time this mousemove event is fired
                (element.id === hitElement?.id &&
                  pointerDownState.hit.wasAddedToSelection)
              ) {
                const duplicatedElement = duplicateElement(
                  this.state.editingGroupId,
                  groupIdMap,
                  element,
                );
                const [originDragX, originDragY] = getGridPoint(
                  pointerDownState.origin.x - pointerDownState.drag.offset.x,
                  pointerDownState.origin.y - pointerDownState.drag.offset.y,
                  this.state.gridSize,
                );
                mutateElement(duplicatedElement, {
                  x: duplicatedElement.x + (originDragX - dragX),
                  y: duplicatedElement.y + (originDragY - dragY),
                });
                nextElements.push(duplicatedElement);
                elementsToAppend.push(element);
                oldIdToDuplicatedId.set(element.id, duplicatedElement.id);
              } else {
                nextElements.push(element);
              }
            }
            const nextSceneElements = [...nextElements, ...elementsToAppend];
            fixBindingsAfterDuplication(
              nextSceneElements,
              elementsToAppend,
              oldIdToDuplicatedId,
              "duplicatesServeAsOld",
            );
            this.scene.replaceAllElements(nextSceneElements);
          }
          return;
        }
      }

      // It is very important to read this.state within each move event,
      // otherwise we would read a stale one!
      const draggingElement = this.state.draggingElement;
      if (!draggingElement) {
        return;
      }

      if (draggingElement.type === "freedraw") {
        const points = draggingElement.points;
        const dx = pointerCoords.x - draggingElement.x;
        const dy = pointerCoords.y - draggingElement.y;

        const pressures = draggingElement.simulatePressure
          ? draggingElement.pressures
          : [...draggingElement.pressures, event.pressure];

        mutateElement(draggingElement, {
          points: [...points, [dx, dy]],
          pressures,
        });
      } else if (isLinearElement(draggingElement)) {
        pointerDownState.drag.hasOccurred = true;
        const points = draggingElement.points;
        let dx = gridX - draggingElement.x;
        let dy = gridY - draggingElement.y;

        if (shouldRotateWithDiscreteAngle(event) && points.length === 2) {
          ({ width: dx, height: dy } = getPerfectElementSize(
            this.state.elementType,
            dx,
            dy,
          ));
        }

        if (points.length === 1) {
          mutateElement(draggingElement, { points: [...points, [dx, dy]] });
        } else if (points.length > 1) {
          mutateElement(draggingElement, {
            points: [...points.slice(0, -1), [dx, dy]],
          });
        }

        if (isBindingElement(draggingElement)) {
          // When creating a linear element by dragging
          this.maybeSuggestBindingForLinearElementAtCursor(
            draggingElement,
            "end",
            pointerCoords,
            this.state.startBoundElement,
          );
        }
      } else {
        pointerDownState.lastCoords.x = pointerCoords.x;
        pointerDownState.lastCoords.y = pointerCoords.y;
        this.maybeDragNewGenericElement(pointerDownState, event);
      }

      if (this.state.elementType === "selection") {
        const elements = this.scene.getElements();
        if (!event.shiftKey && isSomeElementSelected(elements, this.state)) {
          if (pointerDownState.withCmdOrCtrl && pointerDownState.hit.element) {
            this.setState((prevState) =>
              selectGroupsForSelectedElements(
                {
                  ...prevState,
                  selectedElementIds: {
                    [pointerDownState.hit.element!.id]: true,
                  },
                },
                this.scene.getElements(),
              ),
            );
          } else {
            this.setState({
              selectedElementIds: {},
              selectedGroupIds: {},
              editingGroupId: null,
            });
          }
        }
        const elementsWithinSelection = getElementsWithinSelection(
          elements,
          draggingElement,
        );
        this.setState((prevState) =>
          selectGroupsForSelectedElements(
            {
              ...prevState,
              selectedElementIds: {
                ...prevState.selectedElementIds,
                ...elementsWithinSelection.reduce((map, element) => {
                  map[element.id] = true;
                  return map;
                }, {} as any),
                ...(pointerDownState.hit.element
                  ? {
                      // if using ctrl/cmd, select the hitElement only if we
                      // haven't box-selected anything else
                      [pointerDownState.hit.element
                        .id]: !elementsWithinSelection.length,
                    }
                  : null),
              },
            },
            this.scene.getElements(),
          ),
        );
      }
    });
  }

  // Returns whether the pointer move happened over either scrollbar
  private handlePointerMoveOverScrollbars(
    event: PointerEvent,
    pointerDownState: PointerDownState,
  ): boolean {
    if (pointerDownState.scrollbars.isOverHorizontal) {
      const x = event.clientX;
      const dx = x - pointerDownState.lastCoords.x;
      this.setState({
        scrollX: this.state.scrollX - dx / this.state.zoom.value,
      });
      pointerDownState.lastCoords.x = x;
      return true;
    }

    if (pointerDownState.scrollbars.isOverVertical) {
      const y = event.clientY;
      const dy = y - pointerDownState.lastCoords.y;
      this.setState({
        scrollY: this.state.scrollY - dy / this.state.zoom.value,
      });
      pointerDownState.lastCoords.y = y;
      return true;
    }
    return false;
  }

  private onPointerUpFromPointerDownHandler(
    pointerDownState: PointerDownState,
  ): (event: PointerEvent) => void {
    return withBatchedUpdates((childEvent: PointerEvent) => {
      const {
        draggingElement,
        resizingElement,
        multiElement,
        elementType,
        elementLocked,
        isResizing,
        isRotating,
      } = this.state;

      this.setState({
        isResizing: false,
        isRotating: false,
        resizingElement: null,
        selectionElement: null,
        cursorButton: "up",
        // text elements are reset on finalize, and resetting on pointerup
        // may cause issues with double taps
        editingElement:
          multiElement || isTextElement(this.state.editingElement)
            ? this.state.editingElement
            : null,
      });

      this.savePointer(childEvent.clientX, childEvent.clientY, "up");

      // Handle end of dragging a point of a linear element, might close a loop
      // and sets binding element
      if (this.state.editingLinearElement) {
        const editingLinearElement = LinearElementEditor.handlePointerUp(
          childEvent,
          this.state.editingLinearElement,
          this.state,
        );
        if (editingLinearElement !== this.state.editingLinearElement) {
          this.setState({
            editingLinearElement,
            suggestedBindings: [],
          });
        }
      }

      lastPointerUp = null;

      window.removeEventListener(
        EVENT.POINTER_MOVE,
        pointerDownState.eventListeners.onMove!,
      );
      window.removeEventListener(
        EVENT.POINTER_UP,
        pointerDownState.eventListeners.onUp!,
      );
      window.removeEventListener(
        EVENT.KEYDOWN,
        pointerDownState.eventListeners.onKeyDown!,
      );
      window.removeEventListener(
        EVENT.KEYUP,
        pointerDownState.eventListeners.onKeyUp!,
      );

      if (this.state.pendingImageElement) {
        this.setState({ pendingImageElement: null });
      }

      if (draggingElement?.type === "freedraw") {
        const pointerCoords = viewportCoordsToSceneCoords(
          childEvent,
          this.state,
        );

        const points = draggingElement.points;
        let dx = pointerCoords.x - draggingElement.x;
        let dy = pointerCoords.y - draggingElement.y;

        // Allows dots to avoid being flagged as infinitely small
        if (dx === points[0][0] && dy === points[0][1]) {
          dy += 0.0001;
          dx += 0.0001;
        }

        const pressures = draggingElement.simulatePressure
          ? []
          : [...draggingElement.pressures, childEvent.pressure];

        mutateElement(draggingElement, {
          points: [...points, [dx, dy]],
          pressures,
        });

        this.actionManager.executeAction(actionFinalize);

        return;
      }
      if (isImageElement(draggingElement)) {
        const imageElement = draggingElement;
        try {
          this.initializeImageDimensions(imageElement);
          this.setState(
            { selectedElementIds: { [imageElement.id]: true } },
            () => {
              this.actionManager.executeAction(actionFinalize);
            },
          );
        } catch (error) {
          console.error(error);
          this.scene.replaceAllElements(
            this.scene
              .getElementsIncludingDeleted()
              .filter((el) => el.id !== imageElement.id),
          );
          this.actionManager.executeAction(actionFinalize);
        }
        return;
      }

      if (isLinearElement(draggingElement)) {
        if (draggingElement!.points.length > 1) {
          this.history.resumeRecording();
        }
        const pointerCoords = viewportCoordsToSceneCoords(
          childEvent,
          this.state,
        );

        if (
          !pointerDownState.drag.hasOccurred &&
          draggingElement &&
          !multiElement
        ) {
          mutateElement(draggingElement, {
            points: [
              ...draggingElement.points,
              [
                pointerCoords.x - draggingElement.x,
                pointerCoords.y - draggingElement.y,
              ],
            ],
          });
          this.setState({
            multiElement: draggingElement,
            editingElement: this.state.draggingElement,
          });
        } else if (pointerDownState.drag.hasOccurred && !multiElement) {
          if (
            isBindingEnabled(this.state) &&
            isBindingElement(draggingElement)
          ) {
            maybeBindLinearElement(
              draggingElement,
              this.state,
              this.scene,
              pointerCoords,
            );
          }
          this.setState({ suggestedBindings: [], startBoundElement: null });
          if (!elementLocked) {
            resetCursor(this.canvas);
            this.setState((prevState) => ({
              draggingElement: null,
              elementType: "selection",
              selectedElementIds: {
                ...prevState.selectedElementIds,
                [this.state.draggingElement!.id]: true,
              },
            }));
          } else {
            this.setState((prevState) => ({
              draggingElement: null,
              selectedElementIds: {
                ...prevState.selectedElementIds,
                [this.state.draggingElement!.id]: true,
              },
            }));
          }
        }
        return;
      }

      if (
        elementType !== "selection" &&
        draggingElement &&
        isInvisiblySmallElement(draggingElement)
      ) {
        // remove invisible element which was added in onPointerDown
        this.scene.replaceAllElements(
          this.scene.getElementsIncludingDeleted().slice(0, -1),
        );
        this.setState({
          draggingElement: null,
        });
        return;
      }

      if (draggingElement) {
        mutateElement(
          draggingElement,
          getNormalizedDimensions(draggingElement),
        );
      }

      if (resizingElement) {
        this.history.resumeRecording();
      }

      if (resizingElement && isInvisiblySmallElement(resizingElement)) {
        this.scene.replaceAllElements(
          this.scene
            .getElementsIncludingDeleted()
            .filter((el) => el.id !== resizingElement.id),
        );
      }

      // Code below handles selection when element(s) weren't
      // drag or added to selection on pointer down phase.
      const hitElement = pointerDownState.hit.element;
      if (
        hitElement &&
        !pointerDownState.drag.hasOccurred &&
        !pointerDownState.hit.wasAddedToSelection
      ) {
        if (childEvent.shiftKey) {
          if (this.state.selectedElementIds[hitElement.id]) {
            if (isSelectedViaGroup(this.state, hitElement)) {
              // We want to unselect all groups hitElement is part of
              // as well as all elements that are part of the groups
              // hitElement is part of
              const idsOfSelectedElementsThatAreInGroups = hitElement.groupIds
                .flatMap((groupId) =>
                  getElementsInGroup(this.scene.getElements(), groupId),
                )
                .map((element) => ({ [element.id]: false }))
                .reduce((prevId, acc) => ({ ...prevId, ...acc }), {});

              this.setState((_prevState) => ({
                selectedGroupIds: {
                  ..._prevState.selectedElementIds,
                  ...hitElement.groupIds
                    .map((gId) => ({ [gId]: false }))
                    .reduce((prev, acc) => ({ ...prev, ...acc }), {}),
                },
                selectedElementIds: {
                  ..._prevState.selectedElementIds,
                  ...idsOfSelectedElementsThatAreInGroups,
                },
              }));
            } else {
              // remove element from selection while
              // keeping prev elements selected
              this.setState((prevState) =>
                selectGroupsForSelectedElements(
                  {
                    ...prevState,
                    selectedElementIds: {
                      ...prevState.selectedElementIds,
                      [hitElement!.id]: false,
                    },
                  },
                  this.scene.getElements(),
                ),
              );
            }
          } else {
            // add element to selection while
            // keeping prev elements selected
            this.setState((_prevState) => ({
              selectedElementIds: {
                ..._prevState.selectedElementIds,
                [hitElement!.id]: true,
              },
            }));
          }
        } else {
          this.setState((prevState) => ({
            ...selectGroupsForSelectedElements(
              {
                ...prevState,
                selectedElementIds: { [hitElement.id]: true },
              },
              this.scene.getElements(),
            ),
          }));
        }
      }

      if (
        !this.state.editingLinearElement &&
        !pointerDownState.drag.hasOccurred &&
        !this.state.isResizing &&
        ((hitElement &&
          isHittingElementBoundingBoxWithoutHittingElement(
            hitElement,
            this.state,
            pointerDownState.origin.x,
            pointerDownState.origin.y,
          )) ||
          (!hitElement &&
            pointerDownState.hit.hasHitCommonBoundingBoxOfSelectedElements))
      ) {
        // Deselect selected elements
        this.setState({
          selectedElementIds: {},
          selectedGroupIds: {},
          editingGroupId: null,
        });

        return;
      }

      if (!elementLocked && elementType !== "freedraw" && draggingElement) {
        this.setState((prevState) => ({
          selectedElementIds: {
            ...prevState.selectedElementIds,
            [draggingElement.id]: true,
          },
        }));
      }

      if (
        elementType !== "selection" ||
        isSomeElementSelected(this.scene.getElements(), this.state)
      ) {
        this.history.resumeRecording();
      }

      if (pointerDownState.drag.hasOccurred || isResizing || isRotating) {
        (isBindingEnabled(this.state)
          ? bindOrUnbindSelectedElements
          : unbindLinearElements)(
          getSelectedElements(this.scene.getElements(), this.state),
        );
      }

      if (!elementLocked && elementType !== "freedraw") {
        resetCursor(this.canvas);
        this.setState({
          draggingElement: null,
          suggestedBindings: [],
          elementType: "selection",
        });
      } else {
        this.setState({
          draggingElement: null,
          suggestedBindings: [],
        });
      }
    });
  }

  private initializeImage = async ({
    imageFile,
    imageElement: _imageElement,
  }: {
    imageFile: File;
    imageElement: ExcalidrawImageElement;
  }) => {
    // generate image id (by default the file digest) before any
    // resizing/compression takes place to keep it more portable
    const imageId = await ((this.props.generateIdForFile?.(
      imageFile,
    ) as Promise<ImageId>) || generateIdFromFile(imageFile));

    const dataURL =
      this.state.files[imageId]?.dataURL || (await getDataURL(imageFile));

    const imageElement = mutateElement(
      _imageElement,
      {
        imageId,
      },
      false,
    ) as NonDeleted<InitializedExcalidrawImageElement>;

    return new Promise<NonDeleted<InitializedExcalidrawImageElement>>(
      (resolve, reject) => {
        this.setState(
          (state) => ({
            files: {
              ...state.files,
              [imageId]: {
                type: "image",
                id: imageId,
                dataURL,
                created: Date.now(),
              },
            },
          }),
          async () => {
            try {
              if (!this.imageCache.has(imageId)) {
                await updateImageCache({
                  imageCache: this.imageCache,
                  imageElements: [imageElement],
                  files: this.state.files,
                });
              }
              if (
                this.state.pendingImageElement?.id !== imageElement.id &&
                this.state.draggingElement?.id !== imageElement.id
              ) {
                this.initializeImageDimensions(imageElement, true);
              }
              resolve(imageElement);
            } catch (error) {
              console.error(error);
              reject(new Error("Couldn't create image"));
            }
          },
        );
      },
    );
  };

  /**
   * inserts image into elements array and rerenders
   */
  private insertImageElement = (
    imageElement: ExcalidrawImageElement,
    imageFile: File,
  ) => {
    this.scene.replaceAllElements([
      ...this.scene.getElementsIncludingDeleted(),
      imageElement,
    ]);

    this.initializeImage({
      imageFile,
      imageElement,
    });

    this.scene.informMutation();
  };

  private setImagePreviewCursor = async (imageFile: File) => {
    setCursor(this.canvas, "wait");
    const imageCompression = (await import("browser-image-compression"))
      .default;
    const imagePreview = await imageCompression(imageFile, {
      maxWidthOrHeight: 100,
      maxIteration: 1,
    });
    const previewDataURL = await getDataURL(imagePreview);
    if (this.state.pendingImageElement) {
      setCursor(this.canvas, `url(${previewDataURL}) 4 4, auto`);
    }
  };

  private onImageAction = async (
    { insertOnCanvasDirectly } = { insertOnCanvasDirectly: false },
  ) => {
    try {
      const clientX = this.state.width / 2 + this.state.offsetLeft;
      const clientY = this.state.height / 2 + this.state.offsetTop;

      const { x, y } = viewportCoordsToSceneCoords(
        { clientX, clientY },
        this.state,
      );

      const imageFile = await fileOpen({
        description: "Image",
        extensions: [".jpg", ".jpeg", ".png", ".svg"],
        mimeTypes: ["image/jpeg", "image/png", "image/svg+xml"],
        multiple: false,
        legacySetup: (resolve, rejectHandler, input) => {
          const abortHandler = () => {
            rejectHandler();
          };
          requestAnimationFrame(() => {
            document.addEventListener("keyup", abortHandler);
            document.addEventListener("click", abortHandler);
          });
          const interval = window.setInterval(() => {
            if (input.files?.length) {
              resolve(input.files[0]);
            }
          }, 500);
          return (reject) => {
            clearInterval(interval);
            document.removeEventListener("keyup", abortHandler);
            document.removeEventListener("click", abortHandler);
            if (reject) {
              // so that something is shown in console if we need to debug this
              console.warn("Opening the file was canceled (legacy-fs).");
              reject(new AbortError());
            }
          };
        },
      });

      this.setImagePreviewCursor(imageFile);

      const imageElement = this.createImageElement({
        sceneX: x,
        sceneY: y,
      });

      if (insertOnCanvasDirectly) {
        this.insertImageElement(imageElement, imageFile);
        this.initializeImageDimensions(imageElement);
        this.setState(
          {
            selectedElementIds: { [imageElement.id]: true },
          },
          () => {
            this.actionManager.executeAction(actionFinalize);
          },
        );
      } else {
        this.setState(
          {
            pendingImageElement: imageElement,
          },
          () => {
            this.insertImageElement(imageElement, imageFile);
          },
        );
      }
    } catch (error) {
      if (error.name !== "AbortError") {
        console.error(error);
      }
      this.setState(
        {
          pendingImageElement: null,
          editingElement: null,
          elementType: "selection",
        },
        () => {
          this.actionManager.executeAction(actionFinalize);
        },
      );
    }
  };

  private initializeImageDimensions = (
    imageElement: ExcalidrawImageElement,
    forceNaturalSize = false,
  ) => {
    const image =
      isInitializedImageElement(imageElement) &&
      this.imageCache.get(imageElement.imageId);

    if (!image) {
      if (
        imageElement.width < DRAGGING_THRESHOLD / this.state.zoom.value &&
        imageElement.height < DRAGGING_THRESHOLD / this.state.zoom.value
      ) {
        const defaultSize = 100;
        mutateElement(imageElement, {
          x: imageElement.x - defaultSize / 2,
          y: imageElement.y - defaultSize / 2,
          width: defaultSize,
          height: defaultSize,
        });
      }

      return;
    }

    if (
      forceNaturalSize ||
      // if user-created bounding box is below threshold, assume the
      // intention was to click instead of drag, and use the image's
      // intrinsic size
      (imageElement.width < DRAGGING_THRESHOLD / this.state.zoom.value &&
        imageElement.height < DRAGGING_THRESHOLD / this.state.zoom.value)
    ) {
      // some offset to account for UI
      const offset = 160;

      let width = Math.min(
        image.naturalWidth,
        this.state.width / this.state.zoom.value - offset,
      );
      let height = width * (image.naturalHeight / image.naturalWidth);

      if (height > this.state.height / this.state.zoom.value - offset) {
        height = this.state.height / this.state.zoom.value - offset;
        width = height * (image.naturalWidth / image.naturalHeight);
      }

      // add current imageElement width/height to account for previous centering
      // of the placholder image
      const x = imageElement.x + imageElement.width / 2 - width / 2;
      const y = imageElement.y + imageElement.height / 2 - height / 2;

      mutateElement(imageElement, { x, y, width, height });
    }
  };

  /** populates image cache and re-renders if needed */
  private refreshImages = async (
    imageElements: InitializedExcalidrawImageElement[] = getInitializedImageElements(
      this.scene.getElements(),
    ),
    files: AppState["files"] = this.state.files,
  ) => {
    const uncachedImages = imageElements.filter(
      (element) => !element.isDeleted && !this.imageCache.has(element.imageId),
    );

    if (uncachedImages.length) {
      const { didUpdate } = await updateImageCache({
        imageCache: this.imageCache,
        imageElements: uncachedImages,
        files,
      });
      if (didUpdate) {
        this.scene.informMutation();
      }
    }
  };

  /** generally you should use `renderImages()` directly if you need to render
   * new images. This is just a failsafe  */
  private scheduleImageRefresh = throttle(() => {
    this.refreshImages();
  }, IMAGE_RENDER_TIMEOUT);

  private updateBindingEnabledOnPointerMove = (
    event: React.PointerEvent<HTMLCanvasElement>,
  ) => {
    const shouldEnableBinding = shouldEnableBindingForPointerEvent(event);
    if (this.state.isBindingEnabled !== shouldEnableBinding) {
      this.setState({ isBindingEnabled: shouldEnableBinding });
    }
  };

  private maybeSuggestBindingAtCursor = (pointerCoords: {
    x: number;
    y: number;
  }): void => {
    const hoveredBindableElement = getHoveredElementForBinding(
      pointerCoords,
      this.scene,
    );
    this.setState({
      suggestedBindings:
        hoveredBindableElement != null ? [hoveredBindableElement] : [],
    });
  };

  private maybeSuggestBindingForLinearElementAtCursor = (
    linearElement: NonDeleted<ExcalidrawLinearElement>,
    startOrEnd: "start" | "end",
    pointerCoords: {
      x: number;
      y: number;
    },
    // During line creation the start binding hasn't been written yet
    // into `linearElement`
    oppositeBindingBoundElement?: ExcalidrawBindableElement | null,
  ): void => {
    const hoveredBindableElement = getHoveredElementForBinding(
      pointerCoords,
      this.scene,
    );
    this.setState({
      suggestedBindings:
        hoveredBindableElement != null &&
        !isLinearElementSimpleAndAlreadyBound(
          linearElement,
          oppositeBindingBoundElement?.id,
          hoveredBindableElement,
        )
          ? [hoveredBindableElement]
          : [],
    });
  };

  private maybeSuggestBindingForAll(
    selectedElements: NonDeleted<ExcalidrawElement>[],
  ): void {
    const suggestedBindings = getEligibleElementsForBinding(selectedElements);
    this.setState({ suggestedBindings });
  }

  private clearSelection(hitElement: ExcalidrawElement | null): void {
    this.setState((prevState) => ({
      selectedElementIds: {},
      selectedGroupIds: {},
      // Continue editing the same group if the user selected a different
      // element from it
      editingGroupId:
        prevState.editingGroupId &&
        hitElement != null &&
        isElementInGroup(hitElement, prevState.editingGroupId)
          ? prevState.editingGroupId
          : null,
    }));
    this.setState({
      selectedElementIds: {},
      previousSelectedElementIds: this.state.selectedElementIds,
    });
  }

  private handleCanvasRef = (canvas: HTMLCanvasElement) => {
    // canvas is null when unmounting
    if (canvas !== null) {
      this.canvas = canvas;
      this.rc = rough.canvas(this.canvas);

      this.canvas.addEventListener(EVENT.WHEEL, this.handleWheel, {
        passive: false,
      });
      this.canvas.addEventListener(EVENT.TOUCH_START, this.onTapStart);
      this.canvas.addEventListener(EVENT.TOUCH_END, this.onTapEnd);
    } else {
      this.canvas?.removeEventListener(EVENT.WHEEL, this.handleWheel);
      this.canvas?.removeEventListener(EVENT.TOUCH_START, this.onTapStart);
      this.canvas?.removeEventListener(EVENT.TOUCH_END, this.onTapEnd);
    }
  };

  private handleAppOnDrop = async (event: React.DragEvent<HTMLDivElement>) => {
    try {
      const file = event.dataTransfer.files[0];
<<<<<<< HEAD

      if (isImageFile(file)) {
        // first attempt to decode scene from the image if it's embedded
        // ---------------------------------------------------------------------

        if (file?.type === "image/png" || file?.type === "image/svg+xml") {
=======
      if (file?.type === "image/png" || file?.type === "image/svg+xml") {
        if (nativeFileSystemSupported) {
>>>>>>> 54739cd2
          try {
            if (fsSupported) {
              try {
                // This will only work as of Chrome 86,
                // but can be safely ignored on older releases.
                const item = event.dataTransfer.items[0];
                (file as any).handle = await (item as any).getAsFileSystemHandle();
              } catch (error) {
                console.warn(error.name, error.message);
              }
            }

            const { elements, appState } = await loadFromBlob(
              file,
              this.state,
              this.scene.getElementsIncludingDeleted(),
            );
            this.syncActionResult({
              elements,
              appState: {
                ...(appState || this.state),
                isLoading: false,
              },
              commitToHistory: true,
            });
            return;
          } catch (error) {
            if (error.name !== "EncodingError") {
              throw error;
            }
          }
        }

        // if no scene is embedded or we fail for whatever reason, fall back
        // to importing as regular image
        // ---------------------------------------------------------------------

        const { x: sceneX, y: sceneY } = viewportCoordsToSceneCoords(
          event,
          this.state,
        );

        const imageElement = this.createImageElement({ sceneX, sceneY });
        this.insertImageElement(imageElement, file);
        this.initializeImageDimensions(imageElement);
        this.setState({ selectedElementIds: { [imageElement.id]: true } });

        return;
      }
    } catch (error) {
      return this.setState({
        isLoading: false,
        errorMessage: error.message,
      });
    }

    const libraryShapes = event.dataTransfer.getData(MIME_TYPES.excalidrawlib);
    if (libraryShapes !== "") {
      this.addElementsFromPasteOrLibrary({
        elements: JSON.parse(libraryShapes),
        position: event,
      });
      return;
    }

    const file = event.dataTransfer?.files[0];
    if (
      file?.type === MIME_TYPES.excalidrawlib ||
      file?.name?.endsWith(".excalidrawlib")
    ) {
      this.library
        .importLibrary(file)
        .then(() => {
          // Close and then open to get the libraries updated
          this.setState({ isLibraryOpen: false });
          this.setState({ isLibraryOpen: true });
        })
        .catch((error) =>
          this.setState({ isLoading: false, errorMessage: error.message }),
        );
      // default: assume an Excalidraw file regardless of extension/MimeType
    } else {
      this.setState({ isLoading: true });
      if (nativeFileSystemSupported) {
        try {
          // This will only work as of Chrome 86,
          // but can be safely ignored on older releases.
          const item = event.dataTransfer.items[0];
          (file as any).handle = await (item as any).getAsFileSystemHandle();
        } catch (error) {
          console.warn(error.name, error.message);
        }
      }
      await this.loadFileToCanvas(file);
    }
  };

  loadFileToCanvas = (file: Blob) => {
    loadFromBlob(file, this.state, this.scene.getElementsIncludingDeleted())
      .then(({ elements, appState }) =>
        this.syncActionResult({
          elements,
          appState: {
            ...(appState || this.state),
            isLoading: false,
          },
          commitToHistory: true,
        }),
      )
      .catch((error) => {
        this.setState({ isLoading: false, errorMessage: error.message });
      });
  };

  private handleCanvasContextMenu = (
    event: React.PointerEvent<HTMLCanvasElement>,
  ) => {
    event.preventDefault();

    const { x, y } = viewportCoordsToSceneCoords(event, this.state);
    const element = this.getElementAtPosition(x, y, { preferSelected: true });

    const type = element ? "element" : "canvas";

    const container = this.excalidrawContainerRef.current!;
    const {
      top: offsetTop,
      left: offsetLeft,
    } = container.getBoundingClientRect();
    const left = event.clientX - offsetLeft;
    const top = event.clientY - offsetTop;

    if (element && !this.state.selectedElementIds[element.id]) {
      this.setState({ selectedElementIds: { [element.id]: true } }, () => {
        this._openContextMenu({ top, left }, type);
      });
    } else {
      this._openContextMenu({ top, left }, type);
    }
  };

  private maybeDragNewGenericElement = (
    pointerDownState: PointerDownState,
    event: MouseEvent | KeyboardEvent,
  ): void => {
    const draggingElement = this.state.draggingElement;
    const pointerCoords = pointerDownState.lastCoords;
    if (!draggingElement) {
      return;
    }
    if (draggingElement.type === "selection") {
      dragNewElement(
        draggingElement,
        this.state.elementType,
        pointerDownState.origin.x,
        pointerDownState.origin.y,
        pointerCoords.x,
        pointerCoords.y,
        distance(pointerDownState.origin.x, pointerCoords.x),
        distance(pointerDownState.origin.y, pointerCoords.y),
        shouldMaintainAspectRatio(event),
        shouldResizeFromCenter(event),
      );
    } else {
      const [gridX, gridY] = getGridPoint(
        pointerCoords.x,
        pointerCoords.y,
        this.state.gridSize,
      );

      const image =
        isInitializedImageElement(draggingElement) &&
        this.imageCache.get(draggingElement.imageId);
      const aspectRatio = image ? image.width / image.height : null;

      dragNewElement(
        draggingElement,
        this.state.elementType,
        pointerDownState.originInGrid.x,
        pointerDownState.originInGrid.y,
        gridX,
        gridY,
        distance(pointerDownState.originInGrid.x, gridX),
        distance(pointerDownState.originInGrid.y, gridY),
        isImageElement(draggingElement)
          ? !shouldMaintainAspectRatio(event)
          : shouldMaintainAspectRatio(event),
        shouldResizeFromCenter(event),
        aspectRatio,
      );

      this.maybeSuggestBindingForAll([draggingElement]);
    }
  };

  private maybeHandleResize = (
    pointerDownState: PointerDownState,
    event: MouseEvent | KeyboardEvent,
  ): boolean => {
    const selectedElements = getSelectedElements(
      this.scene.getElements(),
      this.state,
    );
    const transformHandleType = pointerDownState.resize.handleType;
    this.setState({
      // TODO: rename this state field to "isScaling" to distinguish
      // it from the generic "isResizing" which includes scaling and
      // rotating
      isResizing: transformHandleType && transformHandleType !== "rotation",
      isRotating: transformHandleType === "rotation",
    });
    const pointerCoords = pointerDownState.lastCoords;
    const [resizeX, resizeY] = getGridPoint(
      pointerCoords.x - pointerDownState.resize.offset.x,
      pointerCoords.y - pointerDownState.resize.offset.y,
      this.state.gridSize,
    );
    if (
      transformElements(
        pointerDownState,
        transformHandleType,
        selectedElements,
        pointerDownState.resize.arrowDirection,
        shouldRotateWithDiscreteAngle(event),
        shouldResizeFromCenter(event),
        selectedElements.length === 1 && isImageElement(selectedElements[0])
          ? !shouldMaintainAspectRatio(event)
          : shouldMaintainAspectRatio(event),
        resizeX,
        resizeY,
        pointerDownState.resize.center.x,
        pointerDownState.resize.center.y,
      )
    ) {
      this.maybeSuggestBindingForAll(selectedElements);
      return true;
    }
    return false;
  };

  /** @private use this.handleCanvasContextMenu */
  private _openContextMenu = (
    {
      left,
      top,
    }: {
      left: number;
      top: number;
    },
    type: "canvas" | "element",
  ) => {
    const maybeGroupAction = actionGroup.contextItemPredicate!(
      this.actionManager.getElementsIncludingDeleted(),
      this.actionManager.getAppState(),
    );

    const maybeUngroupAction = actionUngroup.contextItemPredicate!(
      this.actionManager.getElementsIncludingDeleted(),
      this.actionManager.getAppState(),
    );

    const maybeFlipHorizontal = actionFlipHorizontal.contextItemPredicate!(
      this.actionManager.getElementsIncludingDeleted(),
      this.actionManager.getAppState(),
    );

    const maybeFlipVertical = actionFlipVertical.contextItemPredicate!(
      this.actionManager.getElementsIncludingDeleted(),
      this.actionManager.getAppState(),
    );

    const separator = "separator";

    const elements = this.scene.getElements();

    const options: ContextMenuOption[] = [];
    if (probablySupportsClipboardBlob && elements.length > 0) {
      options.push(actionCopyAsPng);
    }

    if (probablySupportsClipboardWriteText && elements.length > 0) {
      options.push(actionCopyAsSvg);
    }
    if (type === "canvas") {
      const viewModeOptions = [
        ...options,
        typeof this.props.gridModeEnabled === "undefined" &&
          actionToggleGridMode,
        typeof this.props.zenModeEnabled === "undefined" && actionToggleZenMode,
        typeof this.props.viewModeEnabled === "undefined" &&
          actionToggleViewMode,
        actionToggleStats,
      ];

      if (this.state.viewModeEnabled) {
        ContextMenu.push({
          options: viewModeOptions,
          top,
          left,
          actionManager: this.actionManager,
          appState: this.state,
          container: this.excalidrawContainerRef.current!,
        });
      } else {
        ContextMenu.push({
          options: [
            this.isMobile &&
              navigator.clipboard && {
                name: "paste",
                perform: (elements, appStates) => {
                  this.pasteFromClipboard(null);
                  return {
                    commitToHistory: false,
                  };
                },
                contextItemLabel: "labels.paste",
              },
            this.isMobile && navigator.clipboard && separator,
            probablySupportsClipboardBlob &&
              elements.length > 0 &&
              actionCopyAsPng,
            probablySupportsClipboardWriteText &&
              elements.length > 0 &&
              actionCopyAsSvg,
            ((probablySupportsClipboardBlob && elements.length > 0) ||
              (probablySupportsClipboardWriteText && elements.length > 0)) &&
              separator,
            actionSelectAll,
            separator,
            typeof this.props.gridModeEnabled === "undefined" &&
              actionToggleGridMode,
            typeof this.props.zenModeEnabled === "undefined" &&
              actionToggleZenMode,
            typeof this.props.viewModeEnabled === "undefined" &&
              actionToggleViewMode,
            actionToggleStats,
          ],
          top,
          left,
          actionManager: this.actionManager,
          appState: this.state,
          container: this.excalidrawContainerRef.current!,
        });
      }
    } else if (type === "element") {
      if (this.state.viewModeEnabled) {
        ContextMenu.push({
          options: [navigator.clipboard && actionCopy, ...options],
          top,
          left,
          actionManager: this.actionManager,
          appState: this.state,
          container: this.excalidrawContainerRef.current!,
        });
      } else {
        ContextMenu.push({
          options: [
            this.isMobile && actionCut,
            this.isMobile && navigator.clipboard && actionCopy,
            this.isMobile &&
              navigator.clipboard && {
                name: "paste",
                perform: (elements, appStates) => {
                  this.pasteFromClipboard(null);
                  return {
                    commitToHistory: false,
                  };
                },
                contextItemLabel: "labels.paste",
              },
            this.isMobile && separator,
            ...options,
            separator,
            actionCopyStyles,
            actionPasteStyles,
            separator,
            maybeGroupAction && actionGroup,
            maybeUngroupAction && actionUngroup,
            (maybeGroupAction || maybeUngroupAction) && separator,
            actionAddToLibrary,
            separator,
            actionSendBackward,
            actionBringForward,
            actionSendToBack,
            actionBringToFront,
            separator,
            maybeFlipHorizontal && actionFlipHorizontal,
            maybeFlipVertical && actionFlipVertical,
            (maybeFlipHorizontal || maybeFlipVertical) && separator,
            actionDuplicateSelection,
            actionDeleteSelected,
          ],
          top,
          left,
          actionManager: this.actionManager,
          appState: this.state,
          container: this.excalidrawContainerRef.current!,
        });
      }
    }
  };

  private handleWheel = withBatchedUpdates((event: WheelEvent) => {
    event.preventDefault();

    if (isPanning) {
      return;
    }

    const { deltaX, deltaY } = event;
    const { selectedElementIds, previousSelectedElementIds } = this.state;
    // note that event.ctrlKey is necessary to handle pinch zooming
    if (event.metaKey || event.ctrlKey) {
      const sign = Math.sign(deltaY);
      const MAX_STEP = 10;
      let delta = Math.abs(deltaY);
      if (delta > MAX_STEP) {
        delta = MAX_STEP;
      }
      delta *= sign;
      if (Object.keys(previousSelectedElementIds).length !== 0) {
        setTimeout(() => {
          this.setState({
            selectedElementIds: previousSelectedElementIds,
            previousSelectedElementIds: {},
          });
        }, 1000);
      }

      let newZoom = this.state.zoom.value - delta / 100;
      // increase zoom steps the more zoomed-in we are (applies to >100% only)
      newZoom += Math.log10(Math.max(1, this.state.zoom.value)) * -sign;
      // round to nearest step
      newZoom = Math.round(newZoom * ZOOM_STEP * 100) / (ZOOM_STEP * 100);

      this.setState(({ zoom, offsetLeft, offsetTop }) => ({
        zoom: getNewZoom(
          getNormalizedZoom(newZoom),
          zoom,
          { left: offsetLeft, top: offsetTop },
          {
            x: cursorX,
            y: cursorY,
          },
        ),
        selectedElementIds: {},
        previousSelectedElementIds:
          Object.keys(selectedElementIds).length !== 0
            ? selectedElementIds
            : previousSelectedElementIds,
        shouldCacheIgnoreZoom: true,
      }));
      this.resetShouldCacheIgnoreZoomDebounced();
      return;
    }

    // scroll horizontally when shift pressed
    if (event.shiftKey) {
      this.setState(({ zoom, scrollX }) => ({
        // on Mac, shift+wheel tends to result in deltaX
        scrollX: scrollX - (deltaY || deltaX) / zoom.value,
      }));
      return;
    }

    this.setState(({ zoom, scrollX, scrollY }) => ({
      scrollX: scrollX - deltaX / zoom.value,
      scrollY: scrollY - deltaY / zoom.value,
    }));
  });

  private getTextWysiwygSnappedToCenterPosition(
    x: number,
    y: number,
    appState: AppState,
    canvas: HTMLCanvasElement | null,
    scale: number,
  ) {
    const elementClickedInside = getElementContainingPosition(
      this.scene
        .getElementsIncludingDeleted()
        .filter((element) => !isTextElement(element)),
      x,
      y,
    );
    if (elementClickedInside) {
      const elementCenterX =
        elementClickedInside.x + elementClickedInside.width / 2;
      const elementCenterY =
        elementClickedInside.y + elementClickedInside.height / 2;
      const distanceToCenter = Math.hypot(
        x - elementCenterX,
        y - elementCenterY,
      );
      const isSnappedToCenter =
        distanceToCenter < TEXT_TO_CENTER_SNAP_THRESHOLD;
      if (isSnappedToCenter) {
        const { x: viewportX, y: viewportY } = sceneCoordsToViewportCoords(
          { sceneX: elementCenterX, sceneY: elementCenterY },
          appState,
        );
        return { viewportX, viewportY, elementCenterX, elementCenterY };
      }
    }
  }

  private savePointer = (x: number, y: number, button: "up" | "down") => {
    if (!x || !y) {
      return;
    }
    const pointer = viewportCoordsToSceneCoords(
      { clientX: x, clientY: y },
      this.state,
    );

    if (isNaN(pointer.x) || isNaN(pointer.y)) {
      // sometimes the pointer goes off screen
    }

    this.props.onPointerUpdate?.({
      pointer,
      button,
      pointersMap: gesture.pointers,
    });
  };

  private resetShouldCacheIgnoreZoomDebounced = debounce(() => {
    if (!this.unmounted) {
      this.setState({ shouldCacheIgnoreZoom: false });
    }
  }, 300);

  private updateDOMRect = (cb?: () => void) => {
    if (this.excalidrawContainerRef?.current) {
      const excalidrawContainer = this.excalidrawContainerRef.current;
      const {
        width,
        height,
        left: offsetLeft,
        top: offsetTop,
      } = excalidrawContainer.getBoundingClientRect();
      const {
        width: currentWidth,
        height: currentHeight,
        offsetTop: currentOffsetTop,
        offsetLeft: currentOffsetLeft,
      } = this.state;

      if (
        width === currentWidth &&
        height === currentHeight &&
        offsetLeft === currentOffsetLeft &&
        offsetTop === currentOffsetTop
      ) {
        if (cb) {
          cb();
        }
        return;
      }

      this.setState(
        {
          width,
          height,
          offsetLeft,
          offsetTop,
        },
        () => {
          cb && cb();
        },
      );
    }
  };

  public refresh = () => {
    this.setState({ ...this.getCanvasOffsets() });
  };

  private getCanvasOffsets(): Pick<AppState, "offsetTop" | "offsetLeft"> {
    if (this.excalidrawContainerRef?.current) {
      const excalidrawContainer = this.excalidrawContainerRef.current;
      const { left, top } = excalidrawContainer.getBoundingClientRect();
      return {
        offsetLeft: left,
        offsetTop: top,
      };
    }
    return {
      offsetLeft: 0,
      offsetTop: 0,
    };
  }

  private async updateLanguage() {
    const currentLang =
      languages.find((lang) => lang.code === this.props.langCode) ||
      defaultLang;
    await setLanguage(currentLang);
    this.setAppState({});
  }
}

// -----------------------------------------------------------------------------
// TEST HOOKS
// -----------------------------------------------------------------------------

declare global {
  interface Window {
    h: {
      elements: readonly ExcalidrawElement[];
      state: AppState;
      setState: React.Component<any, AppState>["setState"];
      app: InstanceType<typeof App>;
      history: History;
    };
  }
}

if (
  process.env.NODE_ENV === ENV.TEST ||
  process.env.NODE_ENV === ENV.DEVELOPMENT
) {
  window.h = window.h || ({} as Window["h"]);

  Object.defineProperties(window.h, {
    elements: {
      configurable: true,
      get() {
        return this.app.scene.getElementsIncludingDeleted();
      },
      set(elements: ExcalidrawElement[]) {
        return this.app.scene.replaceAllElements(elements);
      },
    },
  });
}
export default App;<|MERGE_RESOLUTION|>--- conflicted
+++ resolved
@@ -2,10 +2,6 @@
 import { RoughCanvas } from "roughjs/bin/canvas";
 import rough from "roughjs/bin/rough";
 import clsx from "clsx";
-<<<<<<< HEAD
-import { fileOpen, supported as fsSupported } from "@dwelle/browser-fs-access";
-=======
->>>>>>> 54739cd2
 import { nanoid } from "nanoid";
 
 import {
@@ -206,17 +202,13 @@
 import { Stats } from "./Stats";
 import { Toast } from "./Toast";
 import { actionToggleViewMode } from "../actions/actionToggleViewMode";
-<<<<<<< HEAD
 import { generateIdFromFile, getDataURL, isImageFile } from "../data/blob";
 import {
   getInitializedImageElements,
   updateImageCache,
 } from "../element/image";
 import throttle from "lodash.throttle";
-import { AbortError } from "../errors";
-=======
-import { nativeFileSystemSupported } from "../data/filesystem";
->>>>>>> 54739cd2
+import { fileOpen, nativeFileSystemSupported } from "../data/filesystem";
 
 const IsMobileContext = React.createContext(false);
 export const useIsMobile = () => useContext(IsMobileContext);
@@ -4004,33 +3996,7 @@
 
       const imageFile = await fileOpen({
         description: "Image",
-        extensions: [".jpg", ".jpeg", ".png", ".svg"],
-        mimeTypes: ["image/jpeg", "image/png", "image/svg+xml"],
-        multiple: false,
-        legacySetup: (resolve, rejectHandler, input) => {
-          const abortHandler = () => {
-            rejectHandler();
-          };
-          requestAnimationFrame(() => {
-            document.addEventListener("keyup", abortHandler);
-            document.addEventListener("click", abortHandler);
-          });
-          const interval = window.setInterval(() => {
-            if (input.files?.length) {
-              resolve(input.files[0]);
-            }
-          }, 500);
-          return (reject) => {
-            clearInterval(interval);
-            document.removeEventListener("keyup", abortHandler);
-            document.removeEventListener("click", abortHandler);
-            if (reject) {
-              // so that something is shown in console if we need to debug this
-              console.warn("Opening the file was canceled (legacy-fs).");
-              reject(new AbortError());
-            }
-          };
-        },
+        extensions: ["jpg", "png", "svg"],
       });
 
       this.setImagePreviewCursor(imageFile);
@@ -4261,19 +4227,14 @@
   private handleAppOnDrop = async (event: React.DragEvent<HTMLDivElement>) => {
     try {
       const file = event.dataTransfer.files[0];
-<<<<<<< HEAD
 
       if (isImageFile(file)) {
         // first attempt to decode scene from the image if it's embedded
         // ---------------------------------------------------------------------
 
         if (file?.type === "image/png" || file?.type === "image/svg+xml") {
-=======
-      if (file?.type === "image/png" || file?.type === "image/svg+xml") {
-        if (nativeFileSystemSupported) {
->>>>>>> 54739cd2
           try {
-            if (fsSupported) {
+            if (nativeFileSystemSupported) {
               try {
                 // This will only work as of Chrome 86,
                 // but can be safely ignored on older releases.
