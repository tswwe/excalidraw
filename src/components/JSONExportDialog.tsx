--- conflicted
+++ resolved
@@ -11,11 +11,7 @@
 import { Card } from "./Card";
 
 import "./ExportDialog.scss";
-<<<<<<< HEAD
-import { supported as fsSupported } from "@dwelle/browser-fs-access";
-=======
 import { nativeFileSystemSupported } from "../data/filesystem";
->>>>>>> 54739cd2
 
 export type ExportCB = (
   elements: readonly NonDeletedExcalidrawElement[],
